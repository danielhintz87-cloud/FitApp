--- conflicted
+++ resolved
@@ -4,7 +4,7 @@
     alias(libs.plugins.android.application)
     alias(libs.plugins.kotlin.android)
     alias(libs.plugins.kotlin.serialization)
-    alias(libs.plugins.kotlin.compose)
+    alias(libs.plugins.kotlin.compose) // Compose plugin alias aus deiner libs.versions.toml
     alias(libs.plugins.ksp)
     jacoco
 }
@@ -15,21 +15,21 @@
 
     defaultConfig {
         applicationId = "com.example.fitapp"
-        minSdk = 26  // Updated for Health Connect compatibility
+        minSdk = 26  // Health Connect kompatibel
         targetSdk = 34
         versionCode = 8
         versionName = "1.8"
 
-        // Read API keys from local.properties with fallback to empty strings
+        // API-Keys aus local.properties lesen (Fallback: leer)
         val localProperties = Properties()
         val localPropertiesFile = rootProject.file("local.properties")
         if (localPropertiesFile.exists()) {
             localProperties.load(localPropertiesFile.inputStream())
         }
-        
+
         val geminiApiKey = localProperties.getProperty("GEMINI_API_KEY") ?: ""
         val perplexityApiKey = localProperties.getProperty("PERPLEXITY_API_KEY") ?: ""
-        
+
         buildConfigField("String", "GEMINI_API_KEY", "\"$geminiApiKey\"")
         buildConfigField("String", "PERPLEXITY_API_KEY", "\"$perplexityApiKey\"")
     }
@@ -41,40 +41,23 @@
             applicationIdSuffix = ".debug"
             versionNameSuffix = "-debug"
         }
-        
+
         release {
             isMinifyEnabled = true
             isShrinkResources = true
             isDebuggable = false
-<<<<<<< HEAD
-=======
             proguardFiles(
                 getDefaultProguardFile("proguard-android-optimize.txt"),
                 "proguard-rules.pro"
             )
         }
-        
+
         create("debugMinified") {
             initWith(getByName("debug"))
             isMinifyEnabled = true
             isShrinkResources = true
-            isDebuggable = false  // Enable optimization by disabling debug
-            applicationIdSuffix = ".debug.minified" 
-            versionNameSuffix = "-debug-minified"
->>>>>>> 3d492737
-            proguardFiles(
-                getDefaultProguardFile("proguard-android-optimize.txt"),
-                "proguard-rules.pro"
-            )
-            matchingFallbacks += listOf("debug")
-        }
-        
-        create("debugMinified") {
-            initWith(getByName("debug"))
-            isMinifyEnabled = true
-            isShrinkResources = true
-            isDebuggable = false  // Enable optimization by disabling debug
-            applicationIdSuffix = ".debug.minified" 
+            isDebuggable = false
+            applicationIdSuffix = ".debug.minified"
             versionNameSuffix = "-debug-minified"
             proguardFiles(
                 getDefaultProguardFile("proguard-android-optimize.txt"),
@@ -84,13 +67,13 @@
         }
     }
 
-    buildFeatures { 
+    buildFeatures {
         compose = true
         buildConfig = true
     }
-    
-    composeOptions { 
-        kotlinCompilerExtensionVersion = libs.versions.compose.compiler.get() 
+
+    composeOptions {
+        kotlinCompilerExtensionVersion = libs.versions.compose.compiler.get()
     }
 
     compileOptions {
@@ -98,7 +81,7 @@
         targetCompatibility = JavaVersion.VERSION_17
         isCoreLibraryDesugaringEnabled = true
     }
-    
+
     kotlinOptions {
         jvmTarget = JavaVersion.VERSION_17.toString()
     }
@@ -116,8 +99,8 @@
         }
         execution = "ANDROIDX_TEST_ORCHESTRATOR"
     }
-    
-    // Room schema export for migration testing
+
+    // Room Schema-Export für Migrationstests
     applicationVariants.all {
         ksp {
             arg("room.schemaLocation", "$projectDir/schemas")
@@ -154,10 +137,10 @@
     implementation(libs.compose.ui.tooling.preview)
     debugImplementation(libs.compose.ui.tooling)
 
-    // AppCompat (for theme compatibility)
+    // AppCompat (Theming-Kompatibilität)
     implementation(libs.appcompat)
 
-    // Material Icons (stabil & hübsch)
+    // Material Icons
     implementation(libs.compose.material.icons)
 
     // Navigation
@@ -181,8 +164,8 @@
     // Networking & JSON
     implementation(libs.okhttp)
     implementation(libs.kotlinx.serialization.json)
-    
-    // Retrofit Stack for OpenFoodFacts API
+
+    // Retrofit Stack (OpenFoodFacts)
     implementation(libs.retrofit)
     implementation(libs.retrofit.converter.moshi)
     implementation(libs.retrofit.logging.interceptor)
@@ -190,44 +173,43 @@
     implementation(libs.moshi.kotlin)
     ksp(libs.moshi.codegen)
 
-    // Coil (Vorschau des gewählten Bildes)
+    // Coil (Bildvorschau)
     implementation(libs.coil.compose)
-    
-    // CameraX Stack for Professional Barcode Scanning
+
+    // CameraX (Barcode)
     implementation(libs.camerax.core)
     implementation(libs.camerax.camera2)
     implementation(libs.camerax.lifecycle)
     implementation(libs.camerax.view)
-    
+
     // ML Kit Barcode Scanning
     implementation(libs.mlkit.barcode.scanning)
-    
-<<<<<<< HEAD
-    // TensorFlow Lite for Advanced ML Models
+
+    // TensorFlow Lite (Advanced ML)
     implementation(libs.tensorflow.lite)
     implementation(libs.tensorflow.lite.support)
-    
-=======
->>>>>>> 3d492737
-    // Health Connect for Activity/Calorie Sync
+
+    // Health Connect (Aktivitäts-/Kaloriensync)
     implementation(libs.health.connect.client)
-    
-    // Wearable Data Layer API for communication with Wear OS
+
+    // Wearable Data Layer (Wear OS Kommunikation)
     implementation(libs.play.services.wearable)
-    
-    // WorkManager for background tasks
+
+    // WorkManager (Hintergrundjobs)
     implementation(libs.work.runtime.ktx)
+
+    // Desugaring
     coreLibraryDesugaring(libs.desugar.jdk.libs)
 
-    // Unit Testing Dependencies
+    // Unit Tests
     testImplementation(libs.junit)
     testImplementation("org.mockito:mockito-core:5.1.1")
     testImplementation("org.mockito.kotlin:mockito-kotlin:4.1.0")
     testImplementation("org.jetbrains.kotlinx:kotlinx-coroutines-test:1.7.3")
     testImplementation("androidx.arch.core:core-testing:2.2.0")
     testImplementation("androidx.room:room-testing:2.5.0")
-    
-    // Instrumented Testing Dependencies
+
+    // Instrumented Tests
     androidTestImplementation(libs.android.test.junit)
     androidTestImplementation(libs.espresso.core)
     androidTestImplementation(libs.room.testing)
@@ -235,25 +217,25 @@
     androidTestImplementation("androidx.compose.ui:ui-test-junit4:1.5.4")
     androidTestImplementation("org.jetbrains.kotlinx:kotlinx-coroutines-test:1.7.3")
     androidTestImplementation("androidx.arch.core:core-testing:2.2.0")
-    
-    // Debug Dependencies for Compose Testing
+
+    // Debug Test Manifest
     debugImplementation("androidx.compose.ui:ui-test-manifest:1.5.4")
 }
 
-// Jacoco Test Coverage Configuration
+// Jacoco
 jacoco {
     toolVersion = "0.8.8"
 }
 
 tasks.register<JacocoReport>("jacocoTestReport") {
     dependsOn("testDebugUnitTest")
-    
+
     reports {
         xml.required.set(true)
         html.required.set(true)
         csv.required.set(false)
     }
-    
+
     val fileFilter = listOf(
         "**/R.class",
         "**/R$*.class",
@@ -273,10 +255,10 @@
         "**/*Dagger*.*",
         "**/*Hilt*.*"
     )
-    
+
     val debugTree = fileTree("${layout.buildDirectory.get()}/tmp/kotlin-classes/debug")
     val mainSrc = "${project.projectDir}/src/main/java"
-    
+
     sourceDirectories.setFrom(files(mainSrc))
     classDirectories.setFrom(files(debugTree.exclude(fileFilter)))
     executionData.setFrom(fileTree(layout.buildDirectory.get()).include("jacoco/testDebugUnitTest.exec"))
