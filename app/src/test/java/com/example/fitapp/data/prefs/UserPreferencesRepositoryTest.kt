package com.example.fitapp.data.prefs

import android.content.Context
import androidx.datastore.core.DataStore
import kotlinx.coroutines.flow.first
import kotlinx.coroutines.test.runTest
import org.junit.After
import org.junit.Before
import org.junit.Test
import org.junit.Assert.*
import org.robolectric.RobolectricTestRunner
import org.junit.runner.RunWith
import org.robolectric.RuntimeEnvironment

/**
 * Tests for DataStore migration and UserPreferencesRepository
 */
<<<<<<< HEAD
=======
@RunWith(RobolectricTestRunner::class)
>>>>>>> 91805edb
class UserPreferencesRepositoryTest {
    
    private lateinit var context: Context
    private lateinit var repository: UserPreferencesRepository
    
    @Before
    fun setup() {
<<<<<<< HEAD
        // This test would need proper mocking for Android context
        // For now, we'll skip the context-dependent tests
=======
        context = RuntimeEnvironment.getApplication()
        repository = UserPreferencesRepository(context)
        
        // Clear any existing preferences
        clearSharedPreferences()
>>>>>>> 91805edb
    }
    
    @After
    fun tearDown() {
        // Cleanup if needed
    }
    
    @Test
    fun testDataClassCreation() {
        // Test that we can create the data classes used by the repository
        val nutritionPrefs = NutritionPreferences(
            dailyCalorieGoal = 2500,
            dailyWaterGoalLiters = 3.0,
            nutritionRemindersEnabled = true
        )
        
        assertEquals(2500, nutritionPrefs.dailyCalorieGoal)
        assertEquals(3.0, nutritionPrefs.dailyWaterGoalLiters, 0.01)
        assertTrue(nutritionPrefs.nutritionRemindersEnabled)
    }
    
    // Note: The following tests require Android context and would need to be moved
    // to androidTest or properly mocked. For now, they are disabled.
    
    /*
    @Test
    fun testDefaultValues() = runTest {
        val preferences = repository.userPreferences.first()
        
        assertEquals(false, preferences.migratedFromSharedPrefs)
        assertEquals(0, preferences.preferencesVersion)
        assertTrue(preferences.selectedEquipmentList.isEmpty())
        assertEquals(true, preferences.notificationsEnabled)
        assertEquals(0, preferences.defaultRestTimeSeconds)
    }
    */
}<|MERGE_RESOLUTION|>--- conflicted
+++ resolved
@@ -15,10 +15,7 @@
 /**
  * Tests for DataStore migration and UserPreferencesRepository
  */
-<<<<<<< HEAD
-=======
 @RunWith(RobolectricTestRunner::class)
->>>>>>> 91805edb
 class UserPreferencesRepositoryTest {
     
     private lateinit var context: Context
@@ -26,21 +23,22 @@
     
     @Before
     fun setup() {
-<<<<<<< HEAD
-        // This test would need proper mocking for Android context
-        // For now, we'll skip the context-dependent tests
-=======
         context = RuntimeEnvironment.getApplication()
         repository = UserPreferencesRepository(context)
         
         // Clear any existing preferences
         clearSharedPreferences()
->>>>>>> 91805edb
     }
     
     @After
     fun tearDown() {
         // Cleanup if needed
+    }
+    
+    private fun clearSharedPreferences() {
+        // Clear shared preferences for testing
+        val sharedPrefs = context.getSharedPreferences("user_preferences", Context.MODE_PRIVATE)
+        sharedPrefs.edit().clear().commit()
     }
     
     @Test
