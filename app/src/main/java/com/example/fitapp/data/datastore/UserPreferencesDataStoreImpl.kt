package com.example.fitapp.data.datastore

import android.content.Context
import androidx.datastore.core.DataStore
import androidx.datastore.dataStore
import com.example.fitapp.data.prefs.UserPreferencesProto
import com.example.fitapp.data.prefs.UserPreferencesSerializer
import dagger.hilt.android.qualifiers.ApplicationContext
import kotlinx.coroutines.flow.Flow
import kotlinx.coroutines.flow.map
import javax.inject.Inject
import javax.inject.Singleton

private const val DATA_STORE_FILE_NAME = "user_preferences.pb"

// DataStore instance using Proto
private val Context.userPreferencesStore: DataStore<UserPreferencesProto> by dataStore(
    fileName = DATA_STORE_FILE_NAME,
    serializer = UserPreferencesSerializer
)

@Singleton
class UserPreferencesDataStoreImpl
    @Inject
    constructor(
        @ApplicationContext private val context: Context,
    ) : UserPreferencesDataStore {
        private val ds get() = context.userPrefsDataStore

<<<<<<< HEAD
    private val dataStore = context.userPreferencesStore

    override suspend fun clearWorkoutPreferences() {
        dataStore.updateData { prefs ->
            prefs.toBuilder()
                .clearSelectedEquipment()
                .setNotificationsEnabled(true) // Reset to default
                .setDefaultRestTimeSeconds(60) // Reset to default
                .setSoundEnabled(true) // Reset to default
                .setVibrationEnabled(true) // Reset to default
                .build()
=======
        private val KEY_SELECTED_EQUIPMENT = stringSetPreferencesKey("selected_equipment")

        private val WORKOUT_KEYS: Set<Preferences.Key<*>> =
            setOf(
                KEY_SELECTED_EQUIPMENT,
            )
        private val NUTRITION_KEYS: Set<Preferences.Key<*>> = emptySet()
        private val USER_KEYS: Set<Preferences.Key<*>> = emptySet()
        private val ACHIEVEMENT_KEYS: Set<Preferences.Key<*>> = emptySet()

        override suspend fun clearWorkoutPreferences() {
            ds.edit { prefs ->
                WORKOUT_KEYS.forEach { key ->
                    prefs -= key
                }
            }
>>>>>>> 072127f1
        }

<<<<<<< HEAD
    override suspend fun clearNutritionPreferences() {
        dataStore.updateData { prefs ->
            prefs.toBuilder()
                .setDailyCalorieGoal(2000) // Reset to default
                .setDailyWaterGoalLiters(2.0) // Reset to default
                .setNutritionRemindersEnabled(true) // Reset to default
                .build()
=======
        override suspend fun clearNutritionPreferences() {
            ds.edit { prefs ->
                NUTRITION_KEYS.forEach { key ->
                    prefs -= key
                }
            }
>>>>>>> 072127f1
        }

<<<<<<< HEAD
    override suspend fun clearUserPreferences() {
        dataStore.updateData { prefs ->
            prefs.toBuilder()
                .setUserName("") // Clear user data
                .setAge(0)
                .setWeightKg(0.0)
                .setHeightCm(0.0)
                .build()
=======
        override suspend fun clearUserPreferences() {
            ds.edit { prefs ->
                USER_KEYS.forEach { key ->
                    prefs -= key
                }
            }
>>>>>>> 072127f1
        }

<<<<<<< HEAD
    override suspend fun clearAchievementPreferences() {
        dataStore.updateData { prefs ->
            prefs.toBuilder()
                .setAchievementNotificationsEnabled(true) // Reset to default
                .build()
=======
        override suspend fun clearAchievementPreferences() {
            ds.edit { prefs ->
                ACHIEVEMENT_KEYS.forEach { key ->
                    prefs -= key
                }
            }
>>>>>>> 072127f1
        }

<<<<<<< HEAD
    override suspend fun clearAllPreferences() {
        dataStore.updateData {
            UserPreferencesProto.getDefaultInstance()
        }
    }

    override fun getSelectedEquipment(): Flow<Set<String>> =
        dataStore.data.map { prefs -> prefs.selectedEquipmentList.toSet() }

    override suspend fun saveSelectedEquipment(equipment: Set<String>) {
        dataStore.updateData { prefs ->
            prefs.toBuilder()
                .clearSelectedEquipment()
                .addAllSelectedEquipment(equipment)
                .build()
        }
    }
}
=======
        override suspend fun clearAllPreferences() {
            ds.edit { it.clear() }
        }

        override fun getSelectedEquipment(): Flow<Set<String>> =
            ds.data.map { it[KEY_SELECTED_EQUIPMENT] ?: emptySet() }

        override suspend fun saveSelectedEquipment(equipment: Set<String>) {
            ds.edit { it[KEY_SELECTED_EQUIPMENT] = equipment }
        }
    }
>>>>>>> 072127f1
<|MERGE_RESOLUTION|>--- conflicted
+++ resolved
@@ -1,23 +1,18 @@
 package com.example.fitapp.data.datastore
 
 import android.content.Context
-import androidx.datastore.core.DataStore
-import androidx.datastore.dataStore
-import com.example.fitapp.data.prefs.UserPreferencesProto
-import com.example.fitapp.data.prefs.UserPreferencesSerializer
+import androidx.datastore.preferences.core.Preferences
+import androidx.datastore.preferences.core.edit
+import androidx.datastore.preferences.core.stringSetPreferencesKey
+import androidx.datastore.preferences.preferencesDataStore
 import dagger.hilt.android.qualifiers.ApplicationContext
 import kotlinx.coroutines.flow.Flow
 import kotlinx.coroutines.flow.map
 import javax.inject.Inject
 import javax.inject.Singleton
 
-private const val DATA_STORE_FILE_NAME = "user_preferences.pb"
-
-// DataStore instance using Proto
-private val Context.userPreferencesStore: DataStore<UserPreferencesProto> by dataStore(
-    fileName = DATA_STORE_FILE_NAME,
-    serializer = UserPreferencesSerializer
-)
+private const val USER_PREFS_NAME = "user_prefs"
+private val Context.userPrefsDataStore by preferencesDataStore(name = USER_PREFS_NAME)
 
 @Singleton
 class UserPreferencesDataStoreImpl
@@ -27,19 +22,6 @@
     ) : UserPreferencesDataStore {
         private val ds get() = context.userPrefsDataStore
 
-<<<<<<< HEAD
-    private val dataStore = context.userPreferencesStore
-
-    override suspend fun clearWorkoutPreferences() {
-        dataStore.updateData { prefs ->
-            prefs.toBuilder()
-                .clearSelectedEquipment()
-                .setNotificationsEnabled(true) // Reset to default
-                .setDefaultRestTimeSeconds(60) // Reset to default
-                .setSoundEnabled(true) // Reset to default
-                .setVibrationEnabled(true) // Reset to default
-                .build()
-=======
         private val KEY_SELECTED_EQUIPMENT = stringSetPreferencesKey("selected_equipment")
 
         private val WORKOUT_KEYS: Set<Preferences.Key<*>> =
@@ -56,82 +38,32 @@
                     prefs -= key
                 }
             }
->>>>>>> 072127f1
         }
 
-<<<<<<< HEAD
-    override suspend fun clearNutritionPreferences() {
-        dataStore.updateData { prefs ->
-            prefs.toBuilder()
-                .setDailyCalorieGoal(2000) // Reset to default
-                .setDailyWaterGoalLiters(2.0) // Reset to default
-                .setNutritionRemindersEnabled(true) // Reset to default
-                .build()
-=======
         override suspend fun clearNutritionPreferences() {
             ds.edit { prefs ->
                 NUTRITION_KEYS.forEach { key ->
                     prefs -= key
                 }
             }
->>>>>>> 072127f1
         }
 
-<<<<<<< HEAD
-    override suspend fun clearUserPreferences() {
-        dataStore.updateData { prefs ->
-            prefs.toBuilder()
-                .setUserName("") // Clear user data
-                .setAge(0)
-                .setWeightKg(0.0)
-                .setHeightCm(0.0)
-                .build()
-=======
         override suspend fun clearUserPreferences() {
             ds.edit { prefs ->
                 USER_KEYS.forEach { key ->
                     prefs -= key
                 }
             }
->>>>>>> 072127f1
         }
 
-<<<<<<< HEAD
-    override suspend fun clearAchievementPreferences() {
-        dataStore.updateData { prefs ->
-            prefs.toBuilder()
-                .setAchievementNotificationsEnabled(true) // Reset to default
-                .build()
-=======
         override suspend fun clearAchievementPreferences() {
             ds.edit { prefs ->
                 ACHIEVEMENT_KEYS.forEach { key ->
                     prefs -= key
                 }
             }
->>>>>>> 072127f1
         }
 
-<<<<<<< HEAD
-    override suspend fun clearAllPreferences() {
-        dataStore.updateData {
-            UserPreferencesProto.getDefaultInstance()
-        }
-    }
-
-    override fun getSelectedEquipment(): Flow<Set<String>> =
-        dataStore.data.map { prefs -> prefs.selectedEquipmentList.toSet() }
-
-    override suspend fun saveSelectedEquipment(equipment: Set<String>) {
-        dataStore.updateData { prefs ->
-            prefs.toBuilder()
-                .clearSelectedEquipment()
-                .addAllSelectedEquipment(equipment)
-                .build()
-        }
-    }
-}
-=======
         override suspend fun clearAllPreferences() {
             ds.edit { it.clear() }
         }
@@ -142,5 +74,4 @@
         override suspend fun saveSelectedEquipment(equipment: Set<String>) {
             ds.edit { it[KEY_SELECTED_EQUIPMENT] = equipment }
         }
-    }
->>>>>>> 072127f1
+    }