--- conflicted
+++ resolved
@@ -113,11 +113,8 @@
     }
 
     private fun AiProvider.toGateway(): AiGateway.Provider = when (this) {
-        AiProvider.Gemini -> AiGateway.Provider.GEMINI
-<<<<<<< HEAD
+        AiProvider.Gemini -> AiGateway.Provider.GEMIN
         AiProvider.DeepSeek -> AiGateway.Provider.DEEPSEEK
-=======
->>>>>>> fdf58277
         else -> AiGateway.Provider.OPENAI
     }
 }