--- conflicted
+++ resolved
@@ -117,15 +117,7 @@
 
         val sharedPrefs = context.getSharedPreferences(SHARED_PREFS_NAME, Context.MODE_PRIVATE)
         val legacyPrefs = context.getSharedPreferences(LEGACY_PREFS_NAME, Context.MODE_PRIVATE)
-<<<<<<< HEAD
-        
-        // Also migrate from other SharedPreferences files
-        val userExperiencePrefs = context.getSharedPreferences("fitapp_user_experience", Context.MODE_PRIVATE)
-        val fastingPrefs = context.getSharedPreferences("fasting_prefs", Context.MODE_PRIVATE)
-        
-=======
-
->>>>>>> 072127f1
+
         // Migrate data
         dataStore.updateData { prefs ->
             prefs.toBuilder()
@@ -149,27 +141,8 @@
                 .setThemeMode(sharedPrefs.getString("theme_mode", "system") ?: "system")
                 .setLanguage(sharedPrefs.getString("language", "de") ?: "de")
                 .setAchievementNotificationsEnabled(sharedPrefs.getBoolean("achievement_notifications", true))
-<<<<<<< HEAD
-                
-                // User experience settings (from UserExperienceManager)
-                .setOnboardingCompleted(userExperiencePrefs.getBoolean("onboarding_completed", false))
-                .setFirstLaunch(userExperiencePrefs.getBoolean("first_launch", true))
-                .setUnifiedDashboardShown(userExperiencePrefs.getBoolean("unified_dashboard_shown", false))
-                .addAllFeaturesDiscovered(
-                    userExperiencePrefs.getStringSet("features_discovered", emptySet())?.toList() ?: emptyList()
-                )
-                .setAppVersionSeen(userExperiencePrefs.getString("app_version_seen", "1.0.0") ?: "1.0.0")
-                
-                // Fasting settings (from FastingManager)
-                .setFastingEnabled(fastingPrefs.getBoolean("is_fasting", false))
-                .setFastingStartTimeMillis(fastingPrefs.getLong("fast_start_time", 0L) * 1000) // Convert to millis
-                .setFastingDurationHours(16) // Default to 16:8 if not specified
-                .setFastingNotificationsEnabled(true) // Default to enabled
-                
-=======
->>>>>>> 072127f1
                 // Migration metadata
-                .setPreferencesVersion(2) // Increment version for new migration
+                .setPreferencesVersion(1)
                 .setMigratedFromSharedPrefs(true)
                 .build()
         }
