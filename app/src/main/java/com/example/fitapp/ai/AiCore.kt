package com.example.fitapp.ai

import android.content.Context
import android.graphics.Bitmap
import android.util.Base64
import com.example.fitapp.BuildConfig
import com.example.fitapp.data.db.AiLog
import com.example.fitapp.data.db.AiLogDao
<<<<<<< HEAD
import com.example.fitapp.data.prefs.ApiKeys
=======
import com.example.fitapp.ui.settings.getApiKey
>>>>>>> 046f5b32
import kotlinx.coroutines.Dispatchers
import kotlinx.coroutines.withContext
import org.json.JSONObject
import okhttp3.MediaType.Companion.toMediaType
import okhttp3.OkHttpClient
import okhttp3.Request
import okhttp3.RequestBody.Companion.toRequestBody
import java.io.ByteArrayOutputStream
import java.util.concurrent.TimeUnit

enum class AiProvider { OpenAI, Gemini, DeepSeek }

data class PlanRequest(
    val goal: String,
    val weeks: Int = 12,
    val sessionsPerWeek: Int,
    val minutesPerSession: Int,
    val equipment: List<String> = emptyList()
)

data class RecipeRequest(
    val preferences: String,
    val diet: String,
    val count: Int = 10
)

data class CaloriesEstimate(val kcal: Int, val confidence: Int, val text: String)

<<<<<<< HEAD
class AiCore(private val logDao: AiLogDao, private val context: Context) {
=======
class AiCore(private val ctx: Context, private val logDao: AiLogDao) {
>>>>>>> 046f5b32

    private val http = OkHttpClient.Builder()
        .callTimeout(60, TimeUnit.SECONDS)
        .connectTimeout(30, TimeUnit.SECONDS)
        .readTimeout(60, TimeUnit.SECONDS)
        .build()

    suspend fun generatePlan(provider: AiProvider, req: PlanRequest): Result<String> =
        callText(provider,
            "Erzeuge einen **12-Wochen-Trainingsplan** in Markdown. " +
            "Ziel: ${req.goal}. Wochen: ${req.weeks}. Einheiten/Woche: ${req.sessionsPerWeek}. Minuten/Einheit: ${req.minutesPerSession}. " +
            "Geräte: ${req.equipment.joinToString()}. " +
            "Struktur: Für jede Woche Überschrift (H2), Tage mit Übungen (Sätze/Wdh/Tempo/RPE), Progression, optional Deload in Woche 4/8/12. " +
            "Kompakt, gut lesbar."
        )

    suspend fun generateRecipes(provider: AiProvider, req: RecipeRequest): Result<String> =
        callText(provider,
            "Erzeuge ${req.count} **Rezepte** als Markdown-Liste. Pro Rezept: Titel (H2), Zutaten mit Mengen, Schritte, Nährwerte (kcal, Protein, KH, Fett). " +
            "Bevorzugungen: ${req.preferences}. Diät: ${req.diet}. Ausgabe kompakt."
        )

    suspend fun estimateCaloriesFromPhoto(provider: AiProvider, bitmap: Bitmap, note: String = ""): Result<CaloriesEstimate> =
        withContext(Dispatchers.IO) {
            val prompt = "Schätze Kalorien des gezeigten Essens. Antworte knapp: 'kcal: <Zahl>', 'confidence: <0-100>' und 1 Satz zur Begründung."
            val started = System.currentTimeMillis()
            val r = when (provider) {
                AiProvider.OpenAI -> openAiVision(prompt, bitmap)
                AiProvider.Gemini -> geminiVision(prompt, bitmap)
                AiProvider.DeepSeek -> deepseekVision(prompt, bitmap)
            }
            val took = System.currentTimeMillis() - started
            r.onSuccess {
                logDao.insert(AiLog.success("vision_calories", provider.name, prompt + " $note", it.toString(), took))
            }.onFailure {
                logDao.insert(AiLog.error("vision_calories", provider.name, prompt + " $note", it.message ?: "unknown", took))
            }
            r
        }

    suspend fun callText(provider: AiProvider, prompt: String): Result<String> =
        withContext(Dispatchers.IO) {
            val started = System.currentTimeMillis()
            val result = when (provider) {
                AiProvider.OpenAI -> openAiChat(prompt)
                AiProvider.Gemini -> geminiText(prompt)
                AiProvider.DeepSeek -> deepseekText(prompt)
            }
            val took = System.currentTimeMillis() - started
            result.onSuccess {
                logDao.insert(AiLog.success("text", provider.name, prompt, it, took))
            }.onFailure {
                logDao.insert(AiLog.error("text", provider.name, prompt, it.message ?: "unknown", took))
            }
            result
        }

    // -------- OpenAI --------

    private suspend fun openAiChat(prompt: String): Result<String> = runCatching {
<<<<<<< HEAD
        val apiKey = ApiKeys.getOpenAiKey(context)
        if (apiKey.isBlank()) {
            throw IllegalStateException("OpenAI API-Schlüssel nicht konfiguriert. Bitte unter Einstellungen → API-Schlüssel eingeben.")
=======
        val apiKey = getApiKey(ctx, AiProvider.OpenAI)
        if (apiKey.isBlank()) {
            return Result.failure(Exception("OpenAI API-Schlüssel fehlt. Bitte in den Einstellungen konfigurieren."))
>>>>>>> 046f5b32
        }
        
        val model = BuildConfig.OPENAI_MODEL.ifBlank { "gpt-4o-mini" }
        val body = """
            {"model":"$model","messages":[{"role":"user","content":${prompt.json()}}],"temperature":0.4}
        """.trimIndent().toRequestBody("application/json".toMediaType())

        val req = Request.Builder()
            .url("${BuildConfig.OPENAI_BASE_URL}/v1/chat/completions")
            .header("Authorization", "Bearer $apiKey")
            .post(body)
            .build()

        http.newCall(req).execute().use { resp ->
            if (!resp.isSuccessful) {
                if (resp.code == 401) {
<<<<<<< HEAD
                    error("OpenAI 401: API-Schlüssel ungültig oder fehlt. Bitte unter Einstellungen → API-Schlüssel prüfen.")
                } else {
                    error("OpenAI ${resp.code}")
=======
                    error("OpenAI API-Schlüssel ungültig. Bitte überprüfe deinen Schlüssel in den Einstellungen.")
                } else {
                    error("OpenAI API-Fehler: ${resp.code}")
>>>>>>> 046f5b32
                }
            }
            val txt = resp.body!!.string()
            // Manual JSON parsing for simplicity
            val contentStart = txt.indexOf("\"content\":\"") + 11
            val contentEnd = txt.indexOf("\"", contentStart)
            val content = if (contentStart > 10 && contentEnd > contentStart) {
                txt.substring(contentStart, contentEnd).replace("\\\"", "\"").replace("\\n", "\n")
            } else "Error parsing response"
            content
        }
    }

    private suspend fun openAiVision(prompt: String, bitmap: Bitmap): Result<CaloriesEstimate> = runCatching {
<<<<<<< HEAD
        val apiKey = ApiKeys.getOpenAiKey(context)
        if (apiKey.isBlank()) {
            throw IllegalStateException("OpenAI API-Schlüssel nicht konfiguriert. Bitte unter Einstellungen → API-Schlüssel eingeben.")
=======
        val apiKey = getApiKey(ctx, AiProvider.OpenAI)
        if (apiKey.isBlank()) {
            return Result.failure(Exception("OpenAI API-Schlüssel fehlt. Bitte in den Einstellungen konfigurieren."))
>>>>>>> 046f5b32
        }
        
        val model = BuildConfig.OPENAI_MODEL.ifBlank { "gpt-4o-mini" }
        val dataUrl = "data:image/jpeg;base64," + bitmap.toJpegBytes().b64()
        val body = """
        {
          "model":"$model",
          "messages":[
            {"role":"user","content":[
              {"type":"text","text":${prompt.json()}},
              {"type":"image_url","image_url":{"url":${dataUrl.json()}}}
            ]}
          ]
        }""".trimIndent().toRequestBody("application/json".toMediaType())

        val req = Request.Builder()
            .url("${BuildConfig.OPENAI_BASE_URL}/v1/chat/completions")
            .header("Authorization", "Bearer $apiKey")
            .post(body).build()

        http.newCall(req).execute().use { resp ->
            if (!resp.isSuccessful) {
                if (resp.code == 401) {
<<<<<<< HEAD
                    error("OpenAI 401: API-Schlüssel ungültig oder fehlt. Bitte unter Einstellungen → API-Schlüssel prüfen.")
                } else {
                    error("OpenAI ${resp.code}")
=======
                    error("OpenAI API-Schlüssel ungültig. Bitte überprüfe deinen Schlüssel in den Einstellungen.")
                } else {
                    error("OpenAI API-Fehler: ${resp.code}")
>>>>>>> 046f5b32
                }
            }
            val txt = resp.body!!.string()
            // Manual JSON parsing for vision response
            val contentStart = txt.indexOf("\"content\":\"") + 11
            val contentEnd = txt.indexOf("\"", contentStart)
            val text = if (contentStart > 10 && contentEnd > contentStart) {
                txt.substring(contentStart, contentEnd).replace("\\\"", "\"").replace("\\n", "\n")
            } else "Error parsing response"
            parseCalories(text)
        }
    }

    // -------- Gemini --------

    private suspend fun geminiText(prompt: String): Result<String> = runCatching {
<<<<<<< HEAD
        val apiKey = ApiKeys.getGeminiKey(context)
        if (apiKey.isBlank()) {
            throw IllegalStateException("Gemini API-Schlüssel nicht konfiguriert. Bitte unter Einstellungen → API-Schlüssel eingeben.")
=======
        val apiKey = getApiKey(ctx, AiProvider.Gemini)
        if (apiKey.isBlank()) {
            return Result.failure(Exception("Gemini API-Schlüssel fehlt. Bitte in den Einstellungen konfigurieren."))
>>>>>>> 046f5b32
        }
        
        val model = BuildConfig.GEMINI_MODEL.ifBlank { "gemini-1.5-pro" }
        val body = """{"contents":[{"parts":[{"text":${prompt.json()}}]}]}"""
            .toRequestBody("application/json".toMediaType())

        val req = Request.Builder()
            .url("${BuildConfig.GEMINI_BASE_URL}/v1beta/models/$model:generateContent?key=$apiKey")
            .post(body).build()

        http.newCall(req).execute().use { resp ->
            if (!resp.isSuccessful) {
                if (resp.code == 401) {
<<<<<<< HEAD
                    error("Gemini 401: API-Schlüssel ungültig oder fehlt. Bitte unter Einstellungen → API-Schlüssel prüfen.")
                } else {
                    error("Gemini ${resp.code}")
=======
                    error("Gemini API-Schlüssel ungültig. Bitte überprüfe deinen Schlüssel in den Einstellungen.")
                } else {
                    error("Gemini API-Fehler: ${resp.code}")
>>>>>>> 046f5b32
                }
            }
            val txt = resp.body!!.string()
            // Manual JSON parsing for Gemini
            val textStart = txt.indexOf("\"text\":\"") + 8
            val textEnd = txt.indexOf("\"", textStart)
            val content = if (textStart > 7 && textEnd > textStart) {
                txt.substring(textStart, textEnd).replace("\\\"", "\"").replace("\\n", "\n")
            } else "Error parsing response"
            content
        }
    }

    private suspend fun geminiVision(prompt: String, bitmap: Bitmap): Result<CaloriesEstimate> = runCatching {
<<<<<<< HEAD
        val apiKey = ApiKeys.getGeminiKey(context)
        if (apiKey.isBlank()) {
            throw IllegalStateException("Gemini API-Schlüssel nicht konfiguriert. Bitte unter Einstellungen → API-Schlüssel eingeben.")
=======
        val apiKey = getApiKey(ctx, AiProvider.Gemini)
        if (apiKey.isBlank()) {
            return Result.failure(Exception("Gemini API-Schlüssel fehlt. Bitte in den Einstellungen konfigurieren."))
>>>>>>> 046f5b32
        }
        
        val model = BuildConfig.GEMINI_MODEL.ifBlank { "gemini-1.5-pro" }
        val b64 = bitmap.toJpegBytes().b64()
        val body = """
        {"contents":[{"parts":[
          {"text":${prompt.json()}},
          {"inline_data":{"mime_type":"image/jpeg","data":"$b64"}}
        ]}]}
        """.trimIndent().toRequestBody("application/json".toMediaType())

        val req = Request.Builder()
            .url("${BuildConfig.GEMINI_BASE_URL}/v1beta/models/$model:generateContent?key=$apiKey")
            .post(body).build()

        http.newCall(req).execute().use { resp ->
            if (!resp.isSuccessful) {
                if (resp.code == 401) {
<<<<<<< HEAD
                    error("Gemini 401: API-Schlüssel ungültig oder fehlt. Bitte unter Einstellungen → API-Schlüssel prüfen.")
                } else {
                    error("Gemini ${resp.code}")
=======
                    error("Gemini API-Schlüssel ungültig. Bitte überprüfe deinen Schlüssel in den Einstellungen.")
                } else {
                    error("Gemini API-Fehler: ${resp.code}")
>>>>>>> 046f5b32
                }
            }
            val txt = resp.body!!.string()
            // Manual JSON parsing for Gemini vision
            val textStart = txt.indexOf("\"text\":\"") + 8
            val textEnd = txt.indexOf("\"", textStart)
            val text = if (textStart > 7 && textEnd > textStart) {
                txt.substring(textStart, textEnd).replace("\\\"", "\"").replace("\\n", "\n")
            } else "Error parsing response"
            parseCalories(text)
        }
    }

    // -------- DeepSeek --------

    private suspend fun deepseekText(prompt: String): Result<String> = runCatching {
<<<<<<< HEAD
        val apiKey = ApiKeys.getDeepSeekKey(context)
        if (apiKey.isBlank()) {
            throw IllegalStateException("DeepSeek API-Schlüssel nicht konfiguriert. Bitte unter Einstellungen → API-Schlüssel eingeben.")
=======
        val apiKey = getApiKey(ctx, AiProvider.DeepSeek)
        if (apiKey.isBlank()) {
            return Result.failure(Exception("DeepSeek API-Schlüssel fehlt. Bitte in den Einstellungen konfigurieren."))
>>>>>>> 046f5b32
        }
        
        val model = BuildConfig.DEEPSEEK_MODEL.ifBlank { "deepseek-chat" }
        val body = """
            {"model":"$model","messages":[{"role":"user","content":${prompt.json()}}]}
        """.trimIndent().toRequestBody("application/json".toMediaType())

        val req = Request.Builder()
            .url("${BuildConfig.DEEPSEEK_BASE_URL}/v1/chat/completions")
            .header("Authorization", "Bearer $apiKey")
            .post(body).build()

        http.newCall(req).execute().use { resp ->
            if (!resp.isSuccessful) {
                if (resp.code == 401) {
<<<<<<< HEAD
                    error("DeepSeek 401: API-Schlüssel ungültig oder fehlt. Bitte unter Einstellungen → API-Schlüssel prüfen.")
                } else {
                    error("DeepSeek ${resp.code}")
=======
                    error("DeepSeek API-Schlüssel ungültig. Bitte überprüfe deinen Schlüssel in den Einstellungen.")
                } else {
                    error("DeepSeek API-Fehler: ${resp.code}")
>>>>>>> 046f5b32
                }
            }
            val txt = resp.body!!.string()
            // Manual JSON parsing for DeepSeek
            val contentStart = txt.indexOf("\"content\":\"") + 11
            val contentEnd = txt.indexOf("\"", contentStart)
            val content = if (contentStart > 10 && contentEnd > contentStart) {
                txt.substring(contentStart, contentEnd).replace("\\\"", "\"").replace("\\n", "\n")
            } else "Error parsing response"
            content
        }
    }

    private suspend fun deepseekVision(prompt: String, bitmap: Bitmap): Result<CaloriesEstimate> {
        // Fallback: viele Modelle sind text-first. Wir liefern eine Textschätzung mit Hinweis.
        val text = deepseekText("$prompt (Hinweis: Falls Vision nicht unterstützt, grobe Schätzung anhand Standardportion)").getOrThrow()
        return runCatching { parseCalories(text) }
    }

    // -------- Helpers --------

    private fun parseCalories(text: String): CaloriesEstimate {
        val kcalRegex = Regex("(\\d{2,4})\\s*(k?cal|Kilokalorien)", RegexOption.IGNORE_CASE)
        val confRegex = Regex("(confidence|sicherheit)[^0-9]{0,8}(\\d{1,3})", RegexOption.IGNORE_CASE)
        val kcal = kcalRegex.find(text)?.groupValues?.get(1)?.toIntOrNull() ?: 0
        val conf = confRegex.find(text)?.groupValues?.get(2)?.toIntOrNull() ?: 60
        return CaloriesEstimate(kcal, conf.coerceIn(0, 100), text.take(600))
    }

    private fun String.json(): String = "\"${this.replace("\"", "\\\"").replace("\n", "\\n")}\""

    private fun Bitmap.toJpegBytes(quality: Int = 90): ByteArray =
        ByteArrayOutputStream().use { bos ->
            compress(Bitmap.CompressFormat.JPEG, quality, bos)
            bos.toByteArray()
        }

    private fun ByteArray.b64(): String = Base64.encodeToString(this, Base64.NO_WRAP)
}<|MERGE_RESOLUTION|>--- conflicted
+++ resolved
@@ -6,11 +6,7 @@
 import com.example.fitapp.BuildConfig
 import com.example.fitapp.data.db.AiLog
 import com.example.fitapp.data.db.AiLogDao
-<<<<<<< HEAD
 import com.example.fitapp.data.prefs.ApiKeys
-=======
-import com.example.fitapp.ui.settings.getApiKey
->>>>>>> 046f5b32
 import kotlinx.coroutines.Dispatchers
 import kotlinx.coroutines.withContext
 import org.json.JSONObject
@@ -39,11 +35,7 @@
 
 data class CaloriesEstimate(val kcal: Int, val confidence: Int, val text: String)
 
-<<<<<<< HEAD
-class AiCore(private val logDao: AiLogDao, private val context: Context) {
-=======
-class AiCore(private val ctx: Context, private val logDao: AiLogDao) {
->>>>>>> 046f5b32
+class AiCore(private val context: Context, private val logDao: AiLogDao) {
 
     private val http = OkHttpClient.Builder()
         .callTimeout(60, TimeUnit.SECONDS)
@@ -104,15 +96,9 @@
     // -------- OpenAI --------
 
     private suspend fun openAiChat(prompt: String): Result<String> = runCatching {
-<<<<<<< HEAD
         val apiKey = ApiKeys.getOpenAiKey(context)
         if (apiKey.isBlank()) {
             throw IllegalStateException("OpenAI API-Schlüssel nicht konfiguriert. Bitte unter Einstellungen → API-Schlüssel eingeben.")
-=======
-        val apiKey = getApiKey(ctx, AiProvider.OpenAI)
-        if (apiKey.isBlank()) {
-            return Result.failure(Exception("OpenAI API-Schlüssel fehlt. Bitte in den Einstellungen konfigurieren."))
->>>>>>> 046f5b32
         }
         
         val model = BuildConfig.OPENAI_MODEL.ifBlank { "gpt-4o-mini" }
@@ -129,15 +115,9 @@
         http.newCall(req).execute().use { resp ->
             if (!resp.isSuccessful) {
                 if (resp.code == 401) {
-<<<<<<< HEAD
                     error("OpenAI 401: API-Schlüssel ungültig oder fehlt. Bitte unter Einstellungen → API-Schlüssel prüfen.")
                 } else {
                     error("OpenAI ${resp.code}")
-=======
-                    error("OpenAI API-Schlüssel ungültig. Bitte überprüfe deinen Schlüssel in den Einstellungen.")
-                } else {
-                    error("OpenAI API-Fehler: ${resp.code}")
->>>>>>> 046f5b32
                 }
             }
             val txt = resp.body!!.string()
@@ -152,15 +132,9 @@
     }
 
     private suspend fun openAiVision(prompt: String, bitmap: Bitmap): Result<CaloriesEstimate> = runCatching {
-<<<<<<< HEAD
         val apiKey = ApiKeys.getOpenAiKey(context)
         if (apiKey.isBlank()) {
             throw IllegalStateException("OpenAI API-Schlüssel nicht konfiguriert. Bitte unter Einstellungen → API-Schlüssel eingeben.")
-=======
-        val apiKey = getApiKey(ctx, AiProvider.OpenAI)
-        if (apiKey.isBlank()) {
-            return Result.failure(Exception("OpenAI API-Schlüssel fehlt. Bitte in den Einstellungen konfigurieren."))
->>>>>>> 046f5b32
         }
         
         val model = BuildConfig.OPENAI_MODEL.ifBlank { "gpt-4o-mini" }
@@ -184,15 +158,9 @@
         http.newCall(req).execute().use { resp ->
             if (!resp.isSuccessful) {
                 if (resp.code == 401) {
-<<<<<<< HEAD
                     error("OpenAI 401: API-Schlüssel ungültig oder fehlt. Bitte unter Einstellungen → API-Schlüssel prüfen.")
                 } else {
                     error("OpenAI ${resp.code}")
-=======
-                    error("OpenAI API-Schlüssel ungültig. Bitte überprüfe deinen Schlüssel in den Einstellungen.")
-                } else {
-                    error("OpenAI API-Fehler: ${resp.code}")
->>>>>>> 046f5b32
                 }
             }
             val txt = resp.body!!.string()
@@ -209,15 +177,9 @@
     // -------- Gemini --------
 
     private suspend fun geminiText(prompt: String): Result<String> = runCatching {
-<<<<<<< HEAD
         val apiKey = ApiKeys.getGeminiKey(context)
         if (apiKey.isBlank()) {
             throw IllegalStateException("Gemini API-Schlüssel nicht konfiguriert. Bitte unter Einstellungen → API-Schlüssel eingeben.")
-=======
-        val apiKey = getApiKey(ctx, AiProvider.Gemini)
-        if (apiKey.isBlank()) {
-            return Result.failure(Exception("Gemini API-Schlüssel fehlt. Bitte in den Einstellungen konfigurieren."))
->>>>>>> 046f5b32
         }
         
         val model = BuildConfig.GEMINI_MODEL.ifBlank { "gemini-1.5-pro" }
@@ -231,15 +193,9 @@
         http.newCall(req).execute().use { resp ->
             if (!resp.isSuccessful) {
                 if (resp.code == 401) {
-<<<<<<< HEAD
                     error("Gemini 401: API-Schlüssel ungültig oder fehlt. Bitte unter Einstellungen → API-Schlüssel prüfen.")
                 } else {
                     error("Gemini ${resp.code}")
-=======
-                    error("Gemini API-Schlüssel ungültig. Bitte überprüfe deinen Schlüssel in den Einstellungen.")
-                } else {
-                    error("Gemini API-Fehler: ${resp.code}")
->>>>>>> 046f5b32
                 }
             }
             val txt = resp.body!!.string()
@@ -254,15 +210,9 @@
     }
 
     private suspend fun geminiVision(prompt: String, bitmap: Bitmap): Result<CaloriesEstimate> = runCatching {
-<<<<<<< HEAD
         val apiKey = ApiKeys.getGeminiKey(context)
         if (apiKey.isBlank()) {
             throw IllegalStateException("Gemini API-Schlüssel nicht konfiguriert. Bitte unter Einstellungen → API-Schlüssel eingeben.")
-=======
-        val apiKey = getApiKey(ctx, AiProvider.Gemini)
-        if (apiKey.isBlank()) {
-            return Result.failure(Exception("Gemini API-Schlüssel fehlt. Bitte in den Einstellungen konfigurieren."))
->>>>>>> 046f5b32
         }
         
         val model = BuildConfig.GEMINI_MODEL.ifBlank { "gemini-1.5-pro" }
@@ -281,15 +231,9 @@
         http.newCall(req).execute().use { resp ->
             if (!resp.isSuccessful) {
                 if (resp.code == 401) {
-<<<<<<< HEAD
                     error("Gemini 401: API-Schlüssel ungültig oder fehlt. Bitte unter Einstellungen → API-Schlüssel prüfen.")
                 } else {
                     error("Gemini ${resp.code}")
-=======
-                    error("Gemini API-Schlüssel ungültig. Bitte überprüfe deinen Schlüssel in den Einstellungen.")
-                } else {
-                    error("Gemini API-Fehler: ${resp.code}")
->>>>>>> 046f5b32
                 }
             }
             val txt = resp.body!!.string()
@@ -306,15 +250,9 @@
     // -------- DeepSeek --------
 
     private suspend fun deepseekText(prompt: String): Result<String> = runCatching {
-<<<<<<< HEAD
         val apiKey = ApiKeys.getDeepSeekKey(context)
         if (apiKey.isBlank()) {
             throw IllegalStateException("DeepSeek API-Schlüssel nicht konfiguriert. Bitte unter Einstellungen → API-Schlüssel eingeben.")
-=======
-        val apiKey = getApiKey(ctx, AiProvider.DeepSeek)
-        if (apiKey.isBlank()) {
-            return Result.failure(Exception("DeepSeek API-Schlüssel fehlt. Bitte in den Einstellungen konfigurieren."))
->>>>>>> 046f5b32
         }
         
         val model = BuildConfig.DEEPSEEK_MODEL.ifBlank { "deepseek-chat" }
@@ -330,15 +268,9 @@
         http.newCall(req).execute().use { resp ->
             if (!resp.isSuccessful) {
                 if (resp.code == 401) {
-<<<<<<< HEAD
                     error("DeepSeek 401: API-Schlüssel ungültig oder fehlt. Bitte unter Einstellungen → API-Schlüssel prüfen.")
                 } else {
                     error("DeepSeek ${resp.code}")
-=======
-                    error("DeepSeek API-Schlüssel ungültig. Bitte überprüfe deinen Schlüssel in den Einstellungen.")
-                } else {
-                    error("DeepSeek API-Fehler: ${resp.code}")
->>>>>>> 046f5b32
                 }
             }
             val txt = resp.body!!.string()
