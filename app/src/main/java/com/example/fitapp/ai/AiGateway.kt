package com.example.fitapp.ai

import android.content.ContentResolver
import android.content.Context
import android.graphics.Bitmap
import android.graphics.ImageDecoder
import android.net.Uri
import android.os.Build
import android.provider.MediaStore
import android.util.Base64
import androidx.annotation.WorkerThread
import com.example.fitapp.BuildConfig
<<<<<<< HEAD
import com.example.fitapp.data.prefs.ApiKeys
=======
import com.example.fitapp.ui.settings.getApiKey
>>>>>>> 046f5b32
import kotlinx.coroutines.Dispatchers
import kotlinx.coroutines.withContext
import okhttp3.MediaType.Companion.toMediaType
import okhttp3.OkHttpClient
import okhttp3.Request
import okhttp3.RequestBody.Companion.toRequestBody
import org.json.JSONArray
import org.json.JSONObject
import java.io.ByteArrayOutputStream
import java.util.UUID

// Simple recipe model for UI
data class UiRecipe(
    val id: String = UUID.randomUUID().toString(),
    val title: String,
    val markdown: String,
    val calories: Int? = null,
    val imageUrl: String? = null
)

data class CalorieEstimate(
    val kcal: Int,
    val confidence: String,
    val details: String
)

object AiGateway {
    enum class Provider { OPENAI, GEMINI, DEEPSEEK }

    private val http = OkHttpClient()

<<<<<<< HEAD
    suspend fun generateRecipes(context: Context, prompt: String, provider: Provider = Provider.OPENAI): List<UiRecipe> =
        withContext(Dispatchers.IO) {
            val text = when (provider) {
                Provider.OPENAI -> openAiChat(
                    context,
=======
    suspend fun generateRecipes(ctx: Context, prompt: String, provider: Provider = Provider.OPENAI): List<UiRecipe> =
        withContext(Dispatchers.IO) {
            val text = when (provider) {
                Provider.OPENAI -> openAiChat(
                    ctx,
>>>>>>> 046f5b32
                    system = "Du bist ein erfahrener Koch und Ernährungscoach. Antworte IMMER als Markdown mit 10 Rezepten. Pro Rezept: Überschrift '## Titel', dann Zutatenliste (Bullet Points), Zubereitungsschritte (nummeriert), grobe Kalorienzahl 'Kalorien: XYZ kcal'.",
                    user = prompt
                )
                Provider.GEMINI -> geminiText(
<<<<<<< HEAD
                    context,
=======
                    ctx,
>>>>>>> 046f5b32
                    system = "Du bist ein erfahrener Koch und Ernährungscoach.",
                    user = "Erzeuge 10 passende Rezepte als Markdown wie beschrieben: $prompt"
                )
                Provider.DEEPSEEK -> deepseekChat(
<<<<<<< HEAD
                    context,
=======
                    ctx,
>>>>>>> 046f5b32
                    system = "Du bist ein erfahrener Koch und Ernährungscoach.",
                    user = "Erzeuge 10 passende Rezepte als Markdown wie beschrieben: $prompt"
                )
            }
            parseMarkdownRecipes(text)
        }

    suspend fun analyzeFoodImage(context: Context, imageUri: Uri, provider: Provider = Provider.OPENAI): CalorieEstimate =
        withContext(Dispatchers.IO) {
            val base64 = loadBitmapBase64(context.contentResolver, imageUri)
            analyzeFoodBase64(context, base64, provider)
        }

    suspend fun analyzeFoodBitmap(context: Context, bitmap: Bitmap, provider: Provider = Provider.OPENAI): CalorieEstimate =
        withContext(Dispatchers.IO) {
            val stream = ByteArrayOutputStream()
            bitmap.compress(Bitmap.CompressFormat.JPEG, 85, stream)
            val base64 = Base64.encodeToString(stream.toByteArray(), Base64.NO_WRAP)
            analyzeFoodBase64(context, base64, provider)
        }

    private suspend fun analyzeFoodBase64(context: Context, base64: String, provider: Provider): CalorieEstimate {
        val text = when (provider) {
            Provider.OPENAI -> {
                val content = JSONArray().apply {
                    put(
                        JSONObject(
                            mapOf(
                                "type" to "text",
                                "text" to "Schätze Kalorien des Essens auf dem Foto. Antworte kurz: 'Schätzung: <ZAHL> kcal'. Nenne zusätzlich eine kurze Begründung und Unsicherheit."
                            )
                        )
                    )
                    put(
                        JSONObject(
                            mapOf(
                                "type" to "image_url",
                                "image_url" to JSONObject(mapOf("url" to "data:image/jpeg;base64,$base64"))
                            )
                        )
                    )
                }
                val raw = openAiChatRaw(context, listOf(JSONObject(mapOf("role" to "user", "content" to content))))
                extractContentText(raw)
            }
            Provider.GEMINI -> {
                val raw = geminiVision(context, base64, "Schätze Kalorien des Essens. Formatiere: Schätzung: <ZAHL> kcal. Begründung + Unsicherheit.")
                extractContentText(raw)
            }
            Provider.DEEPSEEK -> deepseekChat(
                context,
                system = "Du bist ein erfahrener Ernährungscoach.",
                user = "Schätze grob die Kalorien des Essens auf einem Foto. Hinweis: DeepSeek unterstützt eventuell keine Bildanalyse, schätze daher basierend auf allgemeinem Wissen.",
            )
        }
        val kcal = Regex("""(\d{2,5})\s*kcal""", RegexOption.IGNORE_CASE)
            .find(text)
            ?.groupValues
            ?.get(1)
            ?.toIntOrNull() ?: 0
        val confidence = when {
            "hoch" in text.lowercase() || "sicher" in text.lowercase() -> "hoch"
            "mittel" in text.lowercase() -> "mittel"
            "niedrig" in text.lowercase() || "unsicher" in text.lowercase() -> "niedrig"
            else -> "mittel"
        }
        return CalorieEstimate(kcal, confidence, text)
    }

    // --- OpenAI ---
<<<<<<< HEAD

    private fun openAiKey(context: Context) = ApiKeys.getOpenAiKey(context)
    private fun openAiModel() = BuildConfig.OPENAI_MODEL.ifBlank { "gpt-4o-mini" }

    @WorkerThread
    private fun openAiChat(context: Context, system: String, user: String): String {
        val apiKey = openAiKey(context)
        if (apiKey.isBlank()) {
            throw IllegalStateException("OpenAI API-Schlüssel nicht konfiguriert. Bitte unter Einstellungen → API-Schlüssel eingeben.")
        }
        
=======
    @WorkerThread
    private fun openAiChat(ctx: Context, system: String, user: String): String {
        val apiKey = getApiKey(ctx, AiProvider.OpenAI)
        if (apiKey.isBlank()) {
            throw IllegalStateException("OpenAI API-Schlüssel fehlt. Bitte in den Einstellungen konfigurieren.")
        }

>>>>>>> 046f5b32
        val messages = JSONArray()
            .put(JSONObject(mapOf("role" to "system", "content" to system)))
            .put(JSONObject(mapOf("role" to "user", "content" to user)))
        val body = JSONObject(mapOf("model" to openAiModel(), "messages" to messages, "temperature" to 0.7)).toString()
        val req = Request.Builder()
            .url("${BuildConfig.OPENAI_BASE_URL}/v1/chat/completions")
            .addHeader("Authorization", "Bearer $apiKey")
            .post(body.toRequestBody("application/json".toMediaType()))
            .build()
        http.newCall(req).execute().use { resp ->
            if (!resp.isSuccessful) {
                val msg = resp.body?.string()
                if (resp.code == 401) throw IllegalStateException("OpenAI 401: API-Schlüssel ungültig oder fehlt")
                else throw IllegalStateException("OpenAI HTTP ${resp.code}: $msg")
            }
            val json = JSONObject(resp.body!!.string())
            return json.getJSONArray("choices").getJSONObject(0).getJSONObject("message").getString("content")
        }
    }

    @WorkerThread
<<<<<<< HEAD
    private fun openAiChatRaw(context: Context, messages: List<JSONObject>): JSONObject {
        val apiKey = openAiKey(context)
        if (apiKey.isBlank()) {
            throw IllegalStateException("OpenAI API-Schlüssel nicht konfiguriert. Bitte unter Einstellungen → API-Schlüssel eingeben.")
        }
        
=======
    private fun openAiChatRaw(ctx: Context, messages: List<JSONObject>): JSONObject {
        val apiKey = getApiKey(ctx, AiProvider.OpenAI)
        if (apiKey.isBlank()) {
            throw IllegalStateException("OpenAI API-Schlüssel fehlt. Bitte in den Einstellungen konfigurieren.")
        }

>>>>>>> 046f5b32
        val body = JSONObject(mapOf("model" to openAiModel(), "messages" to JSONArray(messages), "temperature" to 0.2)).toString()
        val req = Request.Builder()
            .url("${BuildConfig.OPENAI_BASE_URL}/v1/chat/completions")
            .addHeader("Authorization", "Bearer $apiKey")
            .post(body.toRequestBody("application/json".toMediaType()))
            .build()
        http.newCall(req).execute().use { resp ->
            if (!resp.isSuccessful) {
                val msg = resp.body?.string()
                if (resp.code == 401) throw IllegalStateException("OpenAI 401: API-Schlüssel ungültig oder fehlt")
                else throw IllegalStateException("OpenAI HTTP ${resp.code}: $msg")
            }
            return JSONObject(resp.body!!.string())
        }
    }

    // --- Gemini ---
<<<<<<< HEAD

    private fun geminiKey(context: Context) = ApiKeys.getGeminiKey(context)

    @WorkerThread
    private fun geminiText(context: Context, system: String, user: String): String {
        val apiKey = geminiKey(context)
        if (apiKey.isBlank()) {
            throw IllegalStateException("Gemini API-Schlüssel nicht konfiguriert. Bitte unter Einstellungen → API-Schlüssel eingeben.")
        }
        
=======
    @WorkerThread
    private fun geminiText(ctx: Context, system: String, user: String): String {
        val apiKey = getApiKey(ctx, AiProvider.Gemini)
        if (apiKey.isBlank()) {
            throw IllegalStateException("Gemini API-Schlüssel fehlt. Bitte in den Einstellungen konfigurieren.")
        }

>>>>>>> 046f5b32
        val model = BuildConfig.GEMINI_MODEL.ifBlank { "gemini-1.5-pro" }
        val body = JSONObject(mapOf("contents" to JSONArray().put(JSONObject(mapOf("parts" to JSONArray().put(JSONObject(mapOf("text" to "$system\n\n$user")))))))).toString()
        val req = Request.Builder()
            .url("${BuildConfig.GEMINI_BASE_URL}/v1beta/models/$model:generateContent?key=$apiKey")
            .post(body.toRequestBody("application/json".toMediaType()))
            .build()
        http.newCall(req).execute().use { resp ->
<<<<<<< HEAD
            if (!resp.isSuccessful) {
                if (resp.code == 401) throw IllegalStateException("Gemini 401: API-Schlüssel ungültig oder fehlt")
                else throw IllegalStateException("Gemini HTTP ${resp.code}: ${resp.body?.string()}")
            }
=======
            if (!resp.isSuccessful) throw IllegalStateException("Gemini HTTP ${resp.code}: ${resp.body?.string()}")
>>>>>>> 046f5b32
            val json = JSONObject(resp.body!!.string())
            return json.getJSONArray("candidates").getJSONObject(0).getJSONObject("content").getJSONArray("parts").getJSONObject(0).getString("text")
        }
    }

    @WorkerThread
    private fun geminiVision(context: Context, base64: String, prompt: String): JSONObject {
        val apiKey = geminiKey(context)
        if (apiKey.isBlank()) {
            throw IllegalStateException("Gemini API-Schlüssel nicht konfiguriert. Bitte unter Einstellungen → API-Schlüssel eingeben.")
        }
        
        val model = BuildConfig.GEMINI_MODEL.ifBlank { "gemini-1.5-pro" }
        val body = JSONObject(mapOf(
            "contents" to JSONArray().put(
                JSONObject(mapOf(
                    "parts" to JSONArray()
                        .put(JSONObject(mapOf("text" to prompt)))
                        .put(JSONObject(mapOf(
                            "inline_data" to JSONObject(mapOf(
                                "mime_type" to "image/jpeg",
                                "data" to base64
                            ))
                        )))
                ))
            )
        )).toString()
        
        val req = Request.Builder()
            .url("${BuildConfig.GEMINI_BASE_URL}/v1beta/models/$model:generateContent?key=$apiKey")
            .post(body.toRequestBody("application/json".toMediaType()))
            .build()
        
        http.newCall(req).execute().use { resp ->
            if (!resp.isSuccessful) {
                if (resp.code == 401) throw IllegalStateException("Gemini 401: API-Schlüssel ungültig oder fehlt")
                else throw IllegalStateException("Gemini HTTP ${resp.code}: ${resp.body?.string()}")
            }
            return JSONObject(resp.body!!.string())
        }
    }

    // --- DeepSeek ---
<<<<<<< HEAD

    private fun deepSeekKey(context: Context) = ApiKeys.getDeepSeekKey(context)
    private fun deepSeekModel() = BuildConfig.DEEPSEEK_MODEL.ifBlank { "deepseek-chat" }

    private fun getNormalizedDeepSeekBaseUrl(): String {
        val base = BuildConfig.DEEPSEEK_BASE_URL.trim()
        return if (base.endsWith("/")) base.dropLast(1) else base
    }

    @WorkerThread
    private fun deepseekChat(context: Context, system: String, user: String): String {
        val apiKey = deepSeekKey(context)
        if (apiKey.isBlank()) {
            throw IllegalStateException("DeepSeek API-Schlüssel nicht konfiguriert. Bitte unter Einstellungen → API-Schlüssel eingeben.")
        }
        
=======
    @WorkerThread
    private fun deepseekChat(ctx: Context, system: String, user: String): String {
        val apiKey = getApiKey(ctx, AiProvider.DeepSeek)
        if (apiKey.isBlank()) {
            throw IllegalStateException("DeepSeek API-Schlüssel fehlt. Bitte in den Einstellungen konfigurieren.")
        }

>>>>>>> 046f5b32
        val messages = JSONArray()
            .put(JSONObject(mapOf("role" to "system", "content" to system)))
            .put(JSONObject(mapOf("role" to "user", "content" to user)))
        val body = JSONObject(mapOf("model" to deepSeekModel(), "messages" to messages)).toString()
        val req = Request.Builder()
            .url("${getNormalizedDeepSeekBaseUrl()}/v1/chat/completions")
            .addHeader("Authorization", "Bearer $apiKey")
            .post(body.toRequestBody("application/json".toMediaType()))
            .build()
        http.newCall(req).execute().use { resp ->
            if (!resp.isSuccessful) {
<<<<<<< HEAD
                if (resp.code == 401) throw IllegalStateException("DeepSeek 401: API-Schlüssel ungültig oder fehlt")
                else throw IllegalStateException("DeepSeek HTTP ${resp.code}: ${resp.body?.string()}")
            }
            if (!resp.isSuccessful) {
                if (resp.code == 401) throw IllegalStateException("DeepSeek 401: API-Schlüssel ungültig oder fehlt")
                else throw IllegalStateException("DeepSeek HTTP ${resp.code}: ${resp.body?.string()}")
            }
            val json = JSONObject(resp.body!!.string())
            return json.getJSONArray("choices").getJSONObject(0).getJSONObject("message").getString("content")
        }
    }

    // --- helpers ---

    private fun extractContentText(json: JSONObject): String {
        return when {
            json.has("choices") -> json.getJSONArray("choices").getJSONObject(0).getJSONObject("message").getString("content")
            json.has("candidates") -> json.getJSONArray("candidates").getJSONObject(0).getJSONObject("content").getJSONArray("parts").getJSONObject(0).getString("text")
            else -> ""
        }
    }

    private fun loadBitmapBase64(cr: ContentResolver, uri: Uri): String {
        val bmp: Bitmap = if (Build.VERSION.SDK_INT >= 28) {
            ImageDecoder.decodeBitmap(ImageDecoder.createSource(cr, uri))
        } else {
            @Suppress("DEPRECATION")
            MediaStore.Images.Media.getBitmap(cr, uri)
        }
        val stream = ByteArrayOutputStream()
        bmp.compress(Bitmap.CompressFormat.JPEG, 85, stream)
        return Base64.encodeToString(stream.toByteArray(), Base64.NO_WRAP)
    }

    private fun parseMarkdownRecipes(markdown: String): List<UiRecipe> {
        val blocks = markdown.split("\n## ").mapIndexed { idx, block ->
            if (idx == 0 && block.startsWith("## ")) block.removePrefix("## ") else block
        }.filter { it.isNotBlank() }
        return blocks.map { raw ->
            val title = raw.lineSequence().firstOrNull()?.trim() ?: "Rezept"
            val kcal = Regex("""Kalorien:\s*(\d{2,5})\s*kcal""", RegexOption.IGNORE_CASE).find(raw)?.groupValues?.get(1)?.toIntOrNull()
            UiRecipe(title = title, markdown = "## $raw".trim(), calories = kcal)
        }
    }
}
=======
                val msg = resp.body?.string()
                if (resp.code == 401) throw IllegalStateException("
>>>>>>> 046f5b32
<|MERGE_RESOLUTION|>--- conflicted
+++ resolved
@@ -10,11 +10,7 @@
 import android.util.Base64
 import androidx.annotation.WorkerThread
 import com.example.fitapp.BuildConfig
-<<<<<<< HEAD
 import com.example.fitapp.data.prefs.ApiKeys
-=======
-import com.example.fitapp.ui.settings.getApiKey
->>>>>>> 046f5b32
 import kotlinx.coroutines.Dispatchers
 import kotlinx.coroutines.withContext
 import okhttp3.MediaType.Companion.toMediaType
@@ -46,37 +42,21 @@
 
     private val http = OkHttpClient()
 
-<<<<<<< HEAD
     suspend fun generateRecipes(context: Context, prompt: String, provider: Provider = Provider.OPENAI): List<UiRecipe> =
         withContext(Dispatchers.IO) {
             val text = when (provider) {
                 Provider.OPENAI -> openAiChat(
                     context,
-=======
-    suspend fun generateRecipes(ctx: Context, prompt: String, provider: Provider = Provider.OPENAI): List<UiRecipe> =
-        withContext(Dispatchers.IO) {
-            val text = when (provider) {
-                Provider.OPENAI -> openAiChat(
-                    ctx,
->>>>>>> 046f5b32
                     system = "Du bist ein erfahrener Koch und Ernährungscoach. Antworte IMMER als Markdown mit 10 Rezepten. Pro Rezept: Überschrift '## Titel', dann Zutatenliste (Bullet Points), Zubereitungsschritte (nummeriert), grobe Kalorienzahl 'Kalorien: XYZ kcal'.",
                     user = prompt
                 )
                 Provider.GEMINI -> geminiText(
-<<<<<<< HEAD
                     context,
-=======
-                    ctx,
->>>>>>> 046f5b32
                     system = "Du bist ein erfahrener Koch und Ernährungscoach.",
                     user = "Erzeuge 10 passende Rezepte als Markdown wie beschrieben: $prompt"
                 )
                 Provider.DEEPSEEK -> deepseekChat(
-<<<<<<< HEAD
                     context,
-=======
-                    ctx,
->>>>>>> 046f5b32
                     system = "Du bist ein erfahrener Koch und Ernährungscoach.",
                     user = "Erzeuge 10 passende Rezepte als Markdown wie beschrieben: $prompt"
                 )
@@ -147,7 +127,6 @@
     }
 
     // --- OpenAI ---
-<<<<<<< HEAD
 
     private fun openAiKey(context: Context) = ApiKeys.getOpenAiKey(context)
     private fun openAiModel() = BuildConfig.OPENAI_MODEL.ifBlank { "gpt-4o-mini" }
@@ -159,15 +138,6 @@
             throw IllegalStateException("OpenAI API-Schlüssel nicht konfiguriert. Bitte unter Einstellungen → API-Schlüssel eingeben.")
         }
         
-=======
-    @WorkerThread
-    private fun openAiChat(ctx: Context, system: String, user: String): String {
-        val apiKey = getApiKey(ctx, AiProvider.OpenAI)
-        if (apiKey.isBlank()) {
-            throw IllegalStateException("OpenAI API-Schlüssel fehlt. Bitte in den Einstellungen konfigurieren.")
-        }
-
->>>>>>> 046f5b32
         val messages = JSONArray()
             .put(JSONObject(mapOf("role" to "system", "content" to system)))
             .put(JSONObject(mapOf("role" to "user", "content" to user)))
@@ -189,21 +159,12 @@
     }
 
     @WorkerThread
-<<<<<<< HEAD
     private fun openAiChatRaw(context: Context, messages: List<JSONObject>): JSONObject {
         val apiKey = openAiKey(context)
         if (apiKey.isBlank()) {
             throw IllegalStateException("OpenAI API-Schlüssel nicht konfiguriert. Bitte unter Einstellungen → API-Schlüssel eingeben.")
         }
         
-=======
-    private fun openAiChatRaw(ctx: Context, messages: List<JSONObject>): JSONObject {
-        val apiKey = getApiKey(ctx, AiProvider.OpenAI)
-        if (apiKey.isBlank()) {
-            throw IllegalStateException("OpenAI API-Schlüssel fehlt. Bitte in den Einstellungen konfigurieren.")
-        }
-
->>>>>>> 046f5b32
         val body = JSONObject(mapOf("model" to openAiModel(), "messages" to JSONArray(messages), "temperature" to 0.2)).toString()
         val req = Request.Builder()
             .url("${BuildConfig.OPENAI_BASE_URL}/v1/chat/completions")
@@ -221,7 +182,6 @@
     }
 
     // --- Gemini ---
-<<<<<<< HEAD
 
     private fun geminiKey(context: Context) = ApiKeys.getGeminiKey(context)
 
@@ -232,15 +192,6 @@
             throw IllegalStateException("Gemini API-Schlüssel nicht konfiguriert. Bitte unter Einstellungen → API-Schlüssel eingeben.")
         }
         
-=======
-    @WorkerThread
-    private fun geminiText(ctx: Context, system: String, user: String): String {
-        val apiKey = getApiKey(ctx, AiProvider.Gemini)
-        if (apiKey.isBlank()) {
-            throw IllegalStateException("Gemini API-Schlüssel fehlt. Bitte in den Einstellungen konfigurieren.")
-        }
-
->>>>>>> 046f5b32
         val model = BuildConfig.GEMINI_MODEL.ifBlank { "gemini-1.5-pro" }
         val body = JSONObject(mapOf("contents" to JSONArray().put(JSONObject(mapOf("parts" to JSONArray().put(JSONObject(mapOf("text" to "$system\n\n$user")))))))).toString()
         val req = Request.Builder()
@@ -248,14 +199,10 @@
             .post(body.toRequestBody("application/json".toMediaType()))
             .build()
         http.newCall(req).execute().use { resp ->
-<<<<<<< HEAD
             if (!resp.isSuccessful) {
                 if (resp.code == 401) throw IllegalStateException("Gemini 401: API-Schlüssel ungültig oder fehlt")
                 else throw IllegalStateException("Gemini HTTP ${resp.code}: ${resp.body?.string()}")
             }
-=======
-            if (!resp.isSuccessful) throw IllegalStateException("Gemini HTTP ${resp.code}: ${resp.body?.string()}")
->>>>>>> 046f5b32
             val json = JSONObject(resp.body!!.string())
             return json.getJSONArray("candidates").getJSONObject(0).getJSONObject("content").getJSONArray("parts").getJSONObject(0).getString("text")
         }
@@ -299,7 +246,6 @@
     }
 
     // --- DeepSeek ---
-<<<<<<< HEAD
 
     private fun deepSeekKey(context: Context) = ApiKeys.getDeepSeekKey(context)
     private fun deepSeekModel() = BuildConfig.DEEPSEEK_MODEL.ifBlank { "deepseek-chat" }
@@ -316,15 +262,6 @@
             throw IllegalStateException("DeepSeek API-Schlüssel nicht konfiguriert. Bitte unter Einstellungen → API-Schlüssel eingeben.")
         }
         
-=======
-    @WorkerThread
-    private fun deepseekChat(ctx: Context, system: String, user: String): String {
-        val apiKey = getApiKey(ctx, AiProvider.DeepSeek)
-        if (apiKey.isBlank()) {
-            throw IllegalStateException("DeepSeek API-Schlüssel fehlt. Bitte in den Einstellungen konfigurieren.")
-        }
-
->>>>>>> 046f5b32
         val messages = JSONArray()
             .put(JSONObject(mapOf("role" to "system", "content" to system)))
             .put(JSONObject(mapOf("role" to "user", "content" to user)))
@@ -335,11 +272,6 @@
             .post(body.toRequestBody("application/json".toMediaType()))
             .build()
         http.newCall(req).execute().use { resp ->
-            if (!resp.isSuccessful) {
-<<<<<<< HEAD
-                if (resp.code == 401) throw IllegalStateException("DeepSeek 401: API-Schlüssel ungültig oder fehlt")
-                else throw IllegalStateException("DeepSeek HTTP ${resp.code}: ${resp.body?.string()}")
-            }
             if (!resp.isSuccessful) {
                 if (resp.code == 401) throw IllegalStateException("DeepSeek 401: API-Schlüssel ungültig oder fehlt")
                 else throw IllegalStateException("DeepSeek HTTP ${resp.code}: ${resp.body?.string()}")
@@ -381,8 +313,4 @@
             UiRecipe(title = title, markdown = "## $raw".trim(), calories = kcal)
         }
     }
-}
-=======
-                val msg = resp.body?.string()
-                if (resp.code == 401) throw IllegalStateException("
->>>>>>> 046f5b32
+}