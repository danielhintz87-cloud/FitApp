package com.example.fitapp.di

import android.content.Context
<<<<<<< HEAD
import com.example.fitapp.data.prefs.IUserPreferences
import com.example.fitapp.data.prefs.UserPreferencesDataStoreImpl
import dagger.Binds
=======
>>>>>>> b3439c00
import com.example.fitapp.data.prefs.UserPreferencesRepository
import dagger.Module
import dagger.Provides
import dagger.hilt.InstallIn
import dagger.hilt.android.qualifiers.ApplicationContext
import dagger.hilt.components.SingletonComponent
import javax.inject.Singleton

/**
 * Dagger Hilt module for DataStore-based preferences
 */
@Module
@InstallIn(SingletonComponent::class)
abstract class DataStoreModule {

    companion object {
        @Provides
        @Singleton
        fun provideUserPreferencesRepository(
            @ApplicationContext context: Context
        ): UserPreferencesRepository = UserPreferencesRepository(context)
    }
<<<<<<< HEAD

    @Binds
    @Singleton
    abstract fun bindUserPreferences(
        impl: UserPreferencesDataStoreImpl
    ): IUserPreferences
=======
>>>>>>> b3439c00
}<|MERGE_RESOLUTION|>--- conflicted
+++ resolved
@@ -1,12 +1,6 @@
 package com.example.fitapp.di
 
 import android.content.Context
-<<<<<<< HEAD
-import com.example.fitapp.data.prefs.IUserPreferences
-import com.example.fitapp.data.prefs.UserPreferencesDataStoreImpl
-import dagger.Binds
-=======
->>>>>>> b3439c00
 import com.example.fitapp.data.prefs.UserPreferencesRepository
 import dagger.Module
 import dagger.Provides
@@ -20,22 +14,11 @@
  */
 @Module
 @InstallIn(SingletonComponent::class)
-abstract class DataStoreModule {
+class DataStoreModule {
 
-    companion object {
-        @Provides
-        @Singleton
-        fun provideUserPreferencesRepository(
-            @ApplicationContext context: Context
-        ): UserPreferencesRepository = UserPreferencesRepository(context)
-    }
-<<<<<<< HEAD
-
-    @Binds
+    @Provides
     @Singleton
-    abstract fun bindUserPreferences(
-        impl: UserPreferencesDataStoreImpl
-    ): IUserPreferences
-=======
->>>>>>> b3439c00
+    fun provideUserPreferencesRepository(
+        @ApplicationContext context: Context
+    ): UserPreferencesRepository = UserPreferencesRepository(context)
 }