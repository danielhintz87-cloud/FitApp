package com.example.fitapp.infrastructure.providers

import android.content.Context
import android.graphics.Bitmap
import com.example.fitapp.data.prefs.ApiKeys
import com.example.fitapp.di.IoDispatcher
import com.example.fitapp.domain.entities.CaloriesEstimate
import com.example.fitapp.infrastructure.ai.*
import com.example.fitapp.infrastructure.providers.api.PerplexityApiService
import dagger.hilt.android.qualifiers.ApplicationContext
import kotlinx.coroutines.CoroutineDispatcher
import kotlinx.coroutines.withContext
import okhttp3.MediaType.Companion.toMediaType
import okhttp3.RequestBody.Companion.toRequestBody
import org.json.JSONObject
import javax.inject.Inject
import javax.inject.Singleton

/**
 * Perplexity AI provider implementation
 *
 * Cost-Optimized Configuration for Fitness App:
 * - Model: Sonar Basic
 * - Cost: $1 input / $1 output per million tokens + $5 per 1000 searches
 * - Ideal for: Current fitness trends, research, equipment reviews, health news
 *
 * Primary use cases:
 * ✓ Latest fitness trends and exercise variations
 * ✓ Current nutrition research and supplement studies
 * ✓ Equipment reviews and price comparisons
 * ✓ Health and wellness news updates
 * ✓ Scientific research citations and fact-checking
 *
 * Usage Strategy: Reserve for dynamic, time-sensitive information
 * Uses intelligent model fallback for maximum compatibility and cost-efficiency
 */
@Singleton
class PerplexityAiProvider
    @Inject
    constructor(
        @ApplicationContext private val context: Context,
        private val perplexityApiService: PerplexityApiService,
        @IoDispatcher private val ioDispatcher: CoroutineDispatcher,
    ) : AiProvider {
        private val logTag = "PerplexityProvider"

        // Cost-optimized model hierarchy for Fitness App (2025)
        // Primary: Sonar Basic ($1/$1 + $5/1000 searches) - Best price/performance
        // Focus on research, trends, and current information
        private val modelHierarchy =
            listOf(
                // Primary: Sonar Basic (cheapest, ideal for fitness research)
                "sonar", // Basic Sonar - $1 input/$1 output
                // Fallbacks for compatibility
                "sonar-small", // If sonar doesn't work
                "sonar-medium", // Medium tier
                // Legacy models as last resort
                "llama-3.1-sonar-small-128k-online",
                "mixtral-8x7b-instruct",
                "llama-2-70b",
            )

        override val providerType = com.example.fitapp.domain.entities.AiProvider.Perplexity

        override suspend fun isAvailable(): Boolean {
            val apiKey = ApiKeys.getPerplexityKey(context)
            if (apiKey.isBlank()) return false

            // Quick availability check - try simplest possible request
            return try {
                makeApiCall(apiKey, modelHierarchy.first(), "test")
                true
            } catch (e: Exception) {
                android.util.Log.w(logTag, "availability_check_failed message=${e.message}")
                // Return true if we have a key - let the actual usage handle model issues
                true
            }
        }

        override fun supportsVision(): Boolean = false

        override suspend fun generateText(prompt: String): Result<String> =
            withContext(ioDispatcher) {
                runCatching {
                    val apiKey = ApiKeys.getPerplexityKey(context)
                    if (apiKey.isBlank()) {
                        throw IllegalStateException(
                            "Perplexity API-Schlüssel nicht konfiguriert. Bitte unter Einstellungen → API-Schlüssel eingeben.",
                        )
                    }

                    // Try models in cost-optimized order
                    var lastError: Exception? = null

                    for (model in modelHierarchy) {
                        try {
                            val response = makeApiCall(apiKey, model, prompt)
                            // Log successful model for future optimization
                            android.util.Log.d(logTag, "model_success model=$model")
                            return@runCatching response
                        } catch (e: Exception) {
                            android.util.Log.w(logTag, "model_failed model=$model message=${e.message}")
                            lastError = e

                            // Don't try other models for auth errors
                            if (e.message?.contains("401") == true || e.message?.contains("403") == true) {
                                throw e
                            }
                        }
                    }

                    // All models failed
                    throw lastError ?: IllegalStateException("Alle Perplexity-Modelle fehlgeschlagen. API möglicherweise nicht verfügbar.")
                }
            }

        private suspend fun makeApiCall(
            apiKey: String,
            model: String,
            prompt: String,
        ): String {
            val body =
                """
                {
                    "model": "$model",
                    "messages": [
                        {"role": "user", "content": "${prompt.json()}"}
                    ],
                    "temperature": 0.4,
                    "max_tokens": 4096
                }
                """.trimIndent().toRequestBody("application/json".toMediaType())

            val response =
                perplexityApiService.createChatCompletion(
                    authorization = "Bearer $apiKey",
                    body = body,
                )

            if (!response.isSuccessful) {
                val bodyStr = response.errorBody()?.string().orEmpty()
                val errorMsg =
                    when (response.code()) {
                        400 -> {
                            if (bodyStr.contains("Invalid model")) {
                                throw IllegalArgumentException("Modell '$model' nicht verfügbar")
                            }
                            "Perplexity 400: API-Schlüssel ungültig oder Anfrage fehlerhaft. Bitte unter Einstellungen → API-Schlüssel prüfen."
                        }
                        401 -> "Perplexity 401: API-Schlüssel ungültig oder fehlt. Bitte unter Einstellungen → API-Schlüssel prüfen."
                        402 -> "Perplexity 402: Guthaben aufgebraucht oder Zahlung erforderlich. Bitte prüfen Sie Ihr Perplexity-Konto."
                        403 -> "Perplexity 403: Zugriff verweigert. Möglicherweise ist Ihr API-Schlüssel nicht für diesen Service berechtigt."
                        429 -> "Perplexity 429: Zu viele Anfragen. Bitte warten Sie ein paar Sekunden und versuchen Sie es erneut."
                        in 500..599 -> "Perplexity ${response.code()}: Server-Fehler. Bitte versuchen Sie es später erneut."
                        else -> "Perplexity ${response.code()}: ${bodyStr.take(200)}"
                    }
                val aiErr = classifyHttpError(response.code(), bodyStr)
                android.util.Log.w(
                    logTag,
                    "http_error code=${response.code()} model=$model aiErr=${aiErr.code} bodySnippet=${bodyStr.take(
                        120,
                    )}",
                )
                throw ClassifiedAiException(errorMsg, aiErr, response.code())
            }

            val responseBody = response.body()
            if (responseBody == null) {
                throw IllegalStateException("Perplexity: Leere Antwort vom Server erhalten")
            }

            val txt = responseBody.string()
            if (txt.isBlank()) {
                throw IllegalStateException("Perplexity: Leere Antwort vom Server erhalten")
            }

            // Parse OpenAI-compatible response from Perplexity
            val contentStart = txt.indexOf("\"content\":\"") + 11
            val contentEnd = txt.indexOf("\"", contentStart)
            val content =
                if (contentStart > 10 && contentEnd > contentStart) {
                    txt.substring(contentStart, contentEnd).replace("\\\"", "\"").replace("\\n", "\n")
                } else {
                    // Try to parse as JSON for better error handling
                    try {
                        val jsonObj = JSONObject(txt)
                        val choices = jsonObj.optJSONArray("choices")
                        if (choices != null && choices.length() > 0) {
                            val choice = choices.optJSONObject(0)
                            val message = choice?.optJSONObject("message")
                            message?.optString("content") ?: "Error parsing response"
                        } else {
                            "Error parsing response"
                        }
                    } catch (e: Exception) {
                        "Error parsing response: ${e.message}"
                    }
                }
<<<<<<< HEAD
            return content
        }

        override suspend fun analyzeImage(
            prompt: String,
            bitmap: Bitmap,
        ): Result<CaloriesEstimate> {
            return Result.failure(
                IllegalStateException(
                    "Perplexity unterstützt keine Bildanalyse. Verwende Gemini für multimodale Aufgaben.",
                ),
            )
        }

        private fun String.json(): String = "\"${this.replace("\"", "\\\"").replace("\n", "\\n")}\""
    }
=======
            }
            return content
    }
    
    override suspend fun analyzeImage(prompt: String, bitmap: Bitmap): Result<CaloriesEstimate> {
        return Result.failure(
            IllegalStateException("Perplexity unterstützt keine Bildanalyse. Verwende Gemini für multimodale Aufgaben.")
        )
    }
    
    private fun String.json(): String = "\"${this.replace("\"", "\\\"").replace("\n", "\\n")}\""
}
>>>>>>> 122768aa
<|MERGE_RESOLUTION|>--- conflicted
+++ resolved
@@ -196,7 +196,7 @@
                         "Error parsing response: ${e.message}"
                     }
                 }
-<<<<<<< HEAD
+            }
             return content
         }
 
@@ -212,18 +212,4 @@
         }
 
         private fun String.json(): String = "\"${this.replace("\"", "\\\"").replace("\n", "\\n")}\""
-    }
-=======
-            }
-            return content
-    }
-    
-    override suspend fun analyzeImage(prompt: String, bitmap: Bitmap): Result<CaloriesEstimate> {
-        return Result.failure(
-            IllegalStateException("Perplexity unterstützt keine Bildanalyse. Verwende Gemini für multimodale Aufgaben.")
-        )
-    }
-    
-    private fun String.json(): String = "\"${this.replace("\"", "\\\"").replace("\n", "\\n")}\""
-}
->>>>>>> 122768aa
+    }