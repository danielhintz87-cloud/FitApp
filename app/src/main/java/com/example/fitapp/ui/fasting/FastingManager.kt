package com.example.fitapp.ui.fasting

import android.content.Context
import androidx.datastore.core.DataStore
import androidx.datastore.dataStore
import com.example.fitapp.data.prefs.UserPreferencesProto
import com.example.fitapp.data.prefs.UserPreferencesSerializer
import kotlinx.coroutines.flow.MutableStateFlow
import kotlinx.coroutines.flow.StateFlow
import kotlinx.coroutines.flow.asStateFlow
import kotlinx.coroutines.flow.first
import java.time.LocalDateTime
import java.time.ZoneOffset
import java.time.temporal.ChronoUnit
import kotlin.math.max

/**
 * Intervallfasten (Intermittent Fasting) Manager
 *
 * Supports popular fasting protocols with timer logic, status tracking,
 * and countdown calculations using Proto DataStore for persistence.
 */
<<<<<<< HEAD
class FastingManager(private val context: Context) {
    
    // Use the same proto DataStore instance
    private val Context.dataStore: DataStore<UserPreferencesProto> by dataStore(
        fileName = "user_preferences.pb",
        serializer = UserPreferencesSerializer
    )
    
    private val _fastingState = MutableStateFlow(FastingState())
    val fastingState: StateFlow<FastingState> = _fastingState.asStateFlow()
    
    private val _fastingStats = MutableStateFlow(FastingStats())
=======
class FastingManager(context: Context) {
    companion object {
        private const val PREFS_NAME = "fasting_prefs"
        private const val KEY_CURRENT_PROTOCOL = "current_protocol"
        private const val KEY_FAST_START_TIME = "fast_start_time"
        private const val KEY_IS_FASTING = "is_fasting"
        private const val KEY_EATING_WINDOW_START = "eating_window_start"
        private const val KEY_CURRENT_STREAK = "current_streak"
        private const val KEY_LONGEST_STREAK = "longest_streak"
        private const val KEY_LAST_FAST_DATE = "last_fast_date"
    }

    private val prefs: SharedPreferences = context.getSharedPreferences(PREFS_NAME, Context.MODE_PRIVATE)

    private val _fastingState = MutableStateFlow(getCurrentFastingState())
    val fastingState: StateFlow<FastingState> = _fastingState.asStateFlow()

    private val _fastingStats = MutableStateFlow(loadFastingStats())
>>>>>>> 072127f1
    val fastingStats: StateFlow<FastingStats> = _fastingStats.asStateFlow()

    /**
     * Initialize and load state from DataStore
     */
    suspend fun initialize() {
        val state = getCurrentFastingState()
        _fastingState.value = state
        
        val stats = loadFastingStats()
        _fastingStats.value = stats
    }
    
    /**
     * Available fasting protocols with eating/fasting windows
     */
    enum class FastingProtocol(
        val displayName: String,
        val fastingHours: Int,
        val eatingHours: Int,
        val description: String,
    ) {
        SIXTEEN_EIGHT("16:8", 16, 8, "16 Stunden fasten, 8 Stunden essen"),
        FOURTEEN_TEN("14:10", 14, 10, "14 Stunden fasten, 10 Stunden essen"),
        EIGHTEEN_SIX("18:6", 18, 6, "18 Stunden fasten, 6 Stunden essen"),
        TWENTY_FOUR_HOUR("24:0", 24, 0, "24 Stunden fasten (1 Tag)"),
        FIVE_TWO("5:2", 0, 0, "5 Tage normal essen, 2 Tage reduzierte Kalorien"),
        SIX_ONE("6:1", 0, 0, "6 Tage normal essen, 1 Tag reduzierte Kalorien"),
        ;

        fun isTimeBasedFasting(): Boolean {
            return this in listOf(SIXTEEN_EIGHT, FOURTEEN_TEN, EIGHTEEN_SIX, TWENTY_FOUR_HOUR)
        }

        fun isWeeklyFasting(): Boolean {
            return this in listOf(FIVE_TWO, SIX_ONE)
        }
    }

    /**
     * Current fasting state
     */
    data class FastingState(
        val protocol: FastingProtocol = FastingProtocol.SIXTEEN_EIGHT,
        val isFasting: Boolean = false,
        val fastStartTime: LocalDateTime? = null,
        val eatingWindowStart: LocalDateTime? = null,
        val currentPhase: FastingPhase = FastingPhase.NOT_STARTED,
        val timeRemaining: Long = 0L, // in seconds
        val progressPercentage: Float = 0f,
    )

    /**
     * Fasting phases for timer logic
     */
    enum class FastingPhase(val displayName: String) {
        NOT_STARTED("Nicht gestartet"),
        FASTING("Fastenzeit"),
        EATING_WINDOW("Essenszeit"),
        COMPLETED("Abgeschlossen"),
    }

    /**
     * Fasting statistics and progress tracking
     */
    data class FastingStats(
        val currentStreak: Int = 0,
        val longestStreak: Int = 0,
        val totalFastingDays: Int = 0,
        val averageFastingHours: Float = 0f,
        val lastFastDate: String? = null,
    )

    /**
     * Start a fasting session with the selected protocol
     */
    suspend fun startFasting(protocol: FastingProtocol) {
        val now = LocalDateTime.now()
<<<<<<< HEAD
        
        context.dataStore.updateData { prefs ->
            prefs.toBuilder()
                .setFastingEnabled(true)
                .setFastingStartTimeMillis(now.toEpochSecond(ZoneOffset.UTC) * 1000)
                .setFastingDurationHours(protocol.fastingHours)
                .setFastingNotificationsEnabled(true)
                .build()
        }
        
=======

        prefs.edit()
            .putString(KEY_CURRENT_PROTOCOL, protocol.name)
            .putLong(KEY_FAST_START_TIME, now.toEpochSecond(ZoneOffset.UTC))
            .putBoolean(KEY_IS_FASTING, true)
            .apply()

>>>>>>> 072127f1
        updateFastingState()
    }

    /**
     * End the current fasting session
     */
    suspend fun endFasting() {
        val currentState = _fastingState.value

        if (currentState.isFasting && currentState.fastStartTime != null) {
            updateStats()
        }
<<<<<<< HEAD
        
        context.dataStore.updateData { prefs ->
            prefs.toBuilder()
                .setFastingEnabled(false)
                .setFastingStartTimeMillis(0)
                .setFastingDurationHours(0)
                .build()
        }
        
=======

        prefs.edit()
            .putBoolean(KEY_IS_FASTING, false)
            .remove(KEY_FAST_START_TIME)
            .remove(KEY_EATING_WINDOW_START)
            .apply()

>>>>>>> 072127f1
        updateFastingState()
    }

    /**
     * Update the current fasting state based on time
     */
    suspend fun updateFastingState() {
        val newState = getCurrentFastingState()
        _fastingState.value = newState
    }

    /**
     * Switch to eating window (for time-based fasting)
     */
<<<<<<< HEAD
    suspend fun startEatingWindow() {
        // For now, this just updates the state without specific eating window tracking
=======
    fun startEatingWindow() {
        val now = LocalDateTime.now()

        prefs.edit()
            .putLong(KEY_EATING_WINDOW_START, now.toEpochSecond(ZoneOffset.UTC))
            .apply()

>>>>>>> 072127f1
        updateFastingState()
    }

    /**
     * Get suggested eating window times for a protocol
     */
    fun getSuggestedEatingTimes(protocol: FastingProtocol): Pair<String, String>? {
        return when (protocol) {
            FastingProtocol.SIXTEEN_EIGHT -> "12:00" to "20:00"
            FastingProtocol.FOURTEEN_TEN -> "10:00" to "20:00"
            FastingProtocol.EIGHTEEN_SIX -> "14:00" to "20:00"
            else -> null
        }
    }

    /**
     * Calculate fasting progress and time remaining
     */
<<<<<<< HEAD
    private suspend fun getCurrentFastingState(): FastingState {
        val prefs = context.dataStore.data.first()
        
        if (!prefs.fastingEnabled) {
            return FastingState()
        }
        
        val fastStartTimeMillis = prefs.fastingStartTimeMillis
        val fastingDurationHours = prefs.fastingDurationHours
        
        if (fastStartTimeMillis == 0L || fastingDurationHours == 0) {
            return FastingState()
        }
        
        val startTime = LocalDateTime.ofEpochSecond(fastStartTimeMillis / 1000, 0, ZoneOffset.UTC)
        val now = LocalDateTime.now()
        
        // Determine the protocol based on duration (simple mapping)
        val protocol = when (fastingDurationHours) {
            16 -> FastingProtocol.SIXTEEN_EIGHT
            14 -> FastingProtocol.FOURTEEN_TEN
            18 -> FastingProtocol.EIGHTEEN_SIX
            24 -> FastingProtocol.TWENTY_FOUR_HOUR
            else -> FastingProtocol.SIXTEEN_EIGHT
=======
    private fun getCurrentFastingState(): FastingState {
        val protocolName = prefs.getString(KEY_CURRENT_PROTOCOL, FastingProtocol.SIXTEEN_EIGHT.name)
        val protocol = FastingProtocol.valueOf(protocolName ?: FastingProtocol.SIXTEEN_EIGHT.name)
        val isFasting = prefs.getBoolean(KEY_IS_FASTING, false)

        if (!isFasting) {
            return FastingState(protocol = protocol)
        }

        val fastStartTime = prefs.getLong(KEY_FAST_START_TIME, 0L)
        val eatingWindowStart = prefs.getLong(KEY_EATING_WINDOW_START, 0L)

        if (fastStartTime == 0L) {
            return FastingState(protocol = protocol)
        }

        val startTime = LocalDateTime.ofEpochSecond(fastStartTime, 0, ZoneOffset.UTC)
        val now = LocalDateTime.now()

        return when {
            protocol.isTimeBasedFasting() -> calculateTimeBasedState(protocol, startTime, eatingWindowStart, now)
            else ->
                FastingState(
                    protocol = protocol,
                    isFasting = true,
                    fastStartTime = startTime,
                    currentPhase = FastingPhase.FASTING,
                )
>>>>>>> 072127f1
        }
        
        return calculateTimeBasedState(protocol, startTime, now)
    }

    private fun calculateTimeBasedState(
<<<<<<< HEAD
        protocol: FastingProtocol, 
        startTime: LocalDateTime, 
        now: LocalDateTime
=======
        protocol: FastingProtocol,
        startTime: LocalDateTime,
        eatingWindowStart: Long,
        now: LocalDateTime,
>>>>>>> 072127f1
    ): FastingState {
        val fastingDurationHours = protocol.fastingHours
        val eatingDurationHours = protocol.eatingHours

        val hoursSinceStart = ChronoUnit.HOURS.between(startTime, now)
        val minutesSinceStart = ChronoUnit.MINUTES.between(startTime, now)

        return when {
            // Still in fasting phase
            hoursSinceStart < fastingDurationHours -> {
                val remainingMinutes = (fastingDurationHours * 60) - minutesSinceStart
                val progress =
                    if (fastingDurationHours > 0) {
                        minutesSinceStart.toFloat() / (fastingDurationHours * 60f)
                    } else {
                        0f
                    }

                FastingState(
                    protocol = protocol,
                    isFasting = true,
                    fastStartTime = startTime,
                    currentPhase = FastingPhase.FASTING,
                    timeRemaining = remainingMinutes * 60,
                    progressPercentage = max(0f, progress),
                )
            }

            // In eating window
            eatingDurationHours > 0 && hoursSinceStart < (fastingDurationHours + eatingDurationHours) -> {
<<<<<<< HEAD
                val eatingStart = startTime.plusHours(fastingDurationHours.toLong())
=======
                val eatingStart =
                    if (eatingWindowStart > 0) {
                        LocalDateTime.ofEpochSecond(eatingWindowStart, 0, ZoneOffset.UTC)
                    } else {
                        startTime.plusHours(fastingDurationHours.toLong())
                    }

>>>>>>> 072127f1
                val eatingMinutes = ChronoUnit.MINUTES.between(eatingStart, now)
                val remainingEatingMinutes = (eatingDurationHours * 60) - eatingMinutes

                FastingState(
                    protocol = protocol,
                    isFasting = true,
                    fastStartTime = startTime,
                    eatingWindowStart = eatingStart,
                    currentPhase = FastingPhase.EATING_WINDOW,
                    timeRemaining = max(0L, remainingEatingMinutes * 60),
                    progressPercentage = 1f,
                )
            }

            // Fasting completed
            else -> {
                FastingState(
                    protocol = protocol,
                    isFasting = false,
                    fastStartTime = startTime,
                    currentPhase = FastingPhase.COMPLETED,
                    timeRemaining = 0L,
                    progressPercentage = 1f,
                )
            }
        }
    }
<<<<<<< HEAD
    
    private suspend fun updateStats() {
        // For simplicity, we're not tracking detailed stats in the proto yet
        // This could be extended later with additional proto fields if needed
        _fastingStats.value = loadFastingStats()
    }
    
    private suspend fun loadFastingStats(): FastingStats {
        // Simplified stats loading - could be enhanced with more proto fields
        return FastingStats(
            currentStreak = 0,
            longestStreak = 0,
            lastFastDate = null
=======

    private fun updateStats() {
        val currentStreak = prefs.getInt(KEY_CURRENT_STREAK, 0) + 1
        val longestStreak = max(currentStreak, prefs.getInt(KEY_LONGEST_STREAK, 0))
        val today = LocalDateTime.now().toLocalDate().toString()

        prefs.edit()
            .putInt(KEY_CURRENT_STREAK, currentStreak)
            .putInt(KEY_LONGEST_STREAK, longestStreak)
            .putString(KEY_LAST_FAST_DATE, today)
            .apply()

        _fastingStats.value = loadFastingStats()
    }

    private fun loadFastingStats(): FastingStats {
        return FastingStats(
            currentStreak = prefs.getInt(KEY_CURRENT_STREAK, 0),
            longestStreak = prefs.getInt(KEY_LONGEST_STREAK, 0),
            lastFastDate = prefs.getString(KEY_LAST_FAST_DATE, null),
>>>>>>> 072127f1
        )
    }

    /**
     * Format time remaining for display
     */
    fun formatTimeRemaining(seconds: Long): String {
        val hours = seconds / 3600
        val minutes = (seconds % 3600) / 60

        return when {
            hours > 0 -> "${hours}h ${minutes}m"
            minutes > 0 -> "${minutes}m"
            else -> "0m"
        }
    }
}<|MERGE_RESOLUTION|>--- conflicted
+++ resolved
@@ -1,14 +1,10 @@
 package com.example.fitapp.ui.fasting
 
 import android.content.Context
-import androidx.datastore.core.DataStore
-import androidx.datastore.dataStore
-import com.example.fitapp.data.prefs.UserPreferencesProto
-import com.example.fitapp.data.prefs.UserPreferencesSerializer
+import android.content.SharedPreferences
 import kotlinx.coroutines.flow.MutableStateFlow
 import kotlinx.coroutines.flow.StateFlow
 import kotlinx.coroutines.flow.asStateFlow
-import kotlinx.coroutines.flow.first
 import java.time.LocalDateTime
 import java.time.ZoneOffset
 import java.time.temporal.ChronoUnit
@@ -18,22 +14,8 @@
  * Intervallfasten (Intermittent Fasting) Manager
  *
  * Supports popular fasting protocols with timer logic, status tracking,
- * and countdown calculations using Proto DataStore for persistence.
+ * and countdown calculations for a complete fasting experience.
  */
-<<<<<<< HEAD
-class FastingManager(private val context: Context) {
-    
-    // Use the same proto DataStore instance
-    private val Context.dataStore: DataStore<UserPreferencesProto> by dataStore(
-        fileName = "user_preferences.pb",
-        serializer = UserPreferencesSerializer
-    )
-    
-    private val _fastingState = MutableStateFlow(FastingState())
-    val fastingState: StateFlow<FastingState> = _fastingState.asStateFlow()
-    
-    private val _fastingStats = MutableStateFlow(FastingStats())
-=======
 class FastingManager(context: Context) {
     companion object {
         private const val PREFS_NAME = "fasting_prefs"
@@ -52,20 +34,8 @@
     val fastingState: StateFlow<FastingState> = _fastingState.asStateFlow()
 
     private val _fastingStats = MutableStateFlow(loadFastingStats())
->>>>>>> 072127f1
     val fastingStats: StateFlow<FastingStats> = _fastingStats.asStateFlow()
 
-    /**
-     * Initialize and load state from DataStore
-     */
-    suspend fun initialize() {
-        val state = getCurrentFastingState()
-        _fastingState.value = state
-        
-        val stats = loadFastingStats()
-        _fastingStats.value = stats
-    }
-    
     /**
      * Available fasting protocols with eating/fasting windows
      */
@@ -129,20 +99,8 @@
     /**
      * Start a fasting session with the selected protocol
      */
-    suspend fun startFasting(protocol: FastingProtocol) {
+    fun startFasting(protocol: FastingProtocol) {
         val now = LocalDateTime.now()
-<<<<<<< HEAD
-        
-        context.dataStore.updateData { prefs ->
-            prefs.toBuilder()
-                .setFastingEnabled(true)
-                .setFastingStartTimeMillis(now.toEpochSecond(ZoneOffset.UTC) * 1000)
-                .setFastingDurationHours(protocol.fastingHours)
-                .setFastingNotificationsEnabled(true)
-                .build()
-        }
-        
-=======
 
         prefs.edit()
             .putString(KEY_CURRENT_PROTOCOL, protocol.name)
@@ -150,30 +108,18 @@
             .putBoolean(KEY_IS_FASTING, true)
             .apply()
 
->>>>>>> 072127f1
         updateFastingState()
     }
 
     /**
      * End the current fasting session
      */
-    suspend fun endFasting() {
+    fun endFasting() {
         val currentState = _fastingState.value
 
         if (currentState.isFasting && currentState.fastStartTime != null) {
             updateStats()
         }
-<<<<<<< HEAD
-        
-        context.dataStore.updateData { prefs ->
-            prefs.toBuilder()
-                .setFastingEnabled(false)
-                .setFastingStartTimeMillis(0)
-                .setFastingDurationHours(0)
-                .build()
-        }
-        
-=======
 
         prefs.edit()
             .putBoolean(KEY_IS_FASTING, false)
@@ -181,14 +127,13 @@
             .remove(KEY_EATING_WINDOW_START)
             .apply()
 
->>>>>>> 072127f1
         updateFastingState()
     }
 
     /**
      * Update the current fasting state based on time
      */
-    suspend fun updateFastingState() {
+    fun updateFastingState() {
         val newState = getCurrentFastingState()
         _fastingState.value = newState
     }
@@ -196,10 +141,6 @@
     /**
      * Switch to eating window (for time-based fasting)
      */
-<<<<<<< HEAD
-    suspend fun startEatingWindow() {
-        // For now, this just updates the state without specific eating window tracking
-=======
     fun startEatingWindow() {
         val now = LocalDateTime.now()
 
@@ -207,7 +148,6 @@
             .putLong(KEY_EATING_WINDOW_START, now.toEpochSecond(ZoneOffset.UTC))
             .apply()
 
->>>>>>> 072127f1
         updateFastingState()
     }
 
@@ -226,32 +166,6 @@
     /**
      * Calculate fasting progress and time remaining
      */
-<<<<<<< HEAD
-    private suspend fun getCurrentFastingState(): FastingState {
-        val prefs = context.dataStore.data.first()
-        
-        if (!prefs.fastingEnabled) {
-            return FastingState()
-        }
-        
-        val fastStartTimeMillis = prefs.fastingStartTimeMillis
-        val fastingDurationHours = prefs.fastingDurationHours
-        
-        if (fastStartTimeMillis == 0L || fastingDurationHours == 0) {
-            return FastingState()
-        }
-        
-        val startTime = LocalDateTime.ofEpochSecond(fastStartTimeMillis / 1000, 0, ZoneOffset.UTC)
-        val now = LocalDateTime.now()
-        
-        // Determine the protocol based on duration (simple mapping)
-        val protocol = when (fastingDurationHours) {
-            16 -> FastingProtocol.SIXTEEN_EIGHT
-            14 -> FastingProtocol.FOURTEEN_TEN
-            18 -> FastingProtocol.EIGHTEEN_SIX
-            24 -> FastingProtocol.TWENTY_FOUR_HOUR
-            else -> FastingProtocol.SIXTEEN_EIGHT
-=======
     private fun getCurrentFastingState(): FastingState {
         val protocolName = prefs.getString(KEY_CURRENT_PROTOCOL, FastingProtocol.SIXTEEN_EIGHT.name)
         val protocol = FastingProtocol.valueOf(protocolName ?: FastingProtocol.SIXTEEN_EIGHT.name)
@@ -280,23 +194,14 @@
                     fastStartTime = startTime,
                     currentPhase = FastingPhase.FASTING,
                 )
->>>>>>> 072127f1
-        }
-        
-        return calculateTimeBasedState(protocol, startTime, now)
+        }
     }
 
     private fun calculateTimeBasedState(
-<<<<<<< HEAD
-        protocol: FastingProtocol, 
-        startTime: LocalDateTime, 
-        now: LocalDateTime
-=======
         protocol: FastingProtocol,
         startTime: LocalDateTime,
         eatingWindowStart: Long,
         now: LocalDateTime,
->>>>>>> 072127f1
     ): FastingState {
         val fastingDurationHours = protocol.fastingHours
         val eatingDurationHours = protocol.eatingHours
@@ -327,9 +232,6 @@
 
             // In eating window
             eatingDurationHours > 0 && hoursSinceStart < (fastingDurationHours + eatingDurationHours) -> {
-<<<<<<< HEAD
-                val eatingStart = startTime.plusHours(fastingDurationHours.toLong())
-=======
                 val eatingStart =
                     if (eatingWindowStart > 0) {
                         LocalDateTime.ofEpochSecond(eatingWindowStart, 0, ZoneOffset.UTC)
@@ -337,7 +239,6 @@
                         startTime.plusHours(fastingDurationHours.toLong())
                     }
 
->>>>>>> 072127f1
                 val eatingMinutes = ChronoUnit.MINUTES.between(eatingStart, now)
                 val remainingEatingMinutes = (eatingDurationHours * 60) - eatingMinutes
 
@@ -365,21 +266,6 @@
             }
         }
     }
-<<<<<<< HEAD
-    
-    private suspend fun updateStats() {
-        // For simplicity, we're not tracking detailed stats in the proto yet
-        // This could be extended later with additional proto fields if needed
-        _fastingStats.value = loadFastingStats()
-    }
-    
-    private suspend fun loadFastingStats(): FastingStats {
-        // Simplified stats loading - could be enhanced with more proto fields
-        return FastingStats(
-            currentStreak = 0,
-            longestStreak = 0,
-            lastFastDate = null
-=======
 
     private fun updateStats() {
         val currentStreak = prefs.getInt(KEY_CURRENT_STREAK, 0) + 1
@@ -400,7 +286,6 @@
             currentStreak = prefs.getInt(KEY_CURRENT_STREAK, 0),
             longestStreak = prefs.getInt(KEY_LONGEST_STREAK, 0),
             lastFastDate = prefs.getString(KEY_LAST_FAST_DATE, null),
->>>>>>> 072127f1
         )
     }
 
