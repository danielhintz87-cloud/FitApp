--- conflicted
+++ resolved
@@ -20,12 +20,6 @@
 import androidx.compose.ui.text.style.TextAlign
 import androidx.compose.ui.unit.dp
 import kotlinx.coroutines.delay
-<<<<<<< HEAD
-import kotlinx.coroutines.launch
-import kotlin.math.cos
-import kotlin.math.sin
-=======
->>>>>>> 072127f1
 
 /**
  * FastingScreen - YAZIO-style intermittent fasting interface
@@ -45,17 +39,7 @@
 ) {
     val fastingState by fastingManager.fastingState.collectAsState()
     val fastingStats by fastingManager.fastingStats.collectAsState()
-<<<<<<< HEAD
-    val coroutineScope = rememberCoroutineScope()
-    
-    // Initialize FastingManager
-    LaunchedEffect(fastingManager) {
-        fastingManager.initialize()
-    }
-    
-=======
-
->>>>>>> 072127f1
+
     // Update timer every second when fasting
     LaunchedEffect(fastingState.isFasting) {
         if (fastingState.isFasting) {
@@ -84,29 +68,10 @@
         // Main timer and status
         FastingTimerCard(
             fastingState = fastingState,
-<<<<<<< HEAD
-            onStartFasting = { protocol -> 
-                coroutineScope.launch { 
-                    fastingManager.startFasting(protocol) 
-                }
-            },
-            onEndFasting = { 
-                coroutineScope.launch { 
-                    fastingManager.endFasting() 
-                }
-            },
-            onStartEating = { 
-                coroutineScope.launch { 
-                    fastingManager.startEatingWindow() 
-                }
-            },
-            modifier = Modifier.fillMaxWidth()
-=======
             onStartFasting = { protocol -> fastingManager.startFasting(protocol) },
             onEndFasting = { fastingManager.endFasting() },
             onStartEating = { fastingManager.startEatingWindow() },
             modifier = Modifier.fillMaxWidth(),
->>>>>>> 072127f1
         )
 
         Spacer(modifier = Modifier.height(24.dp))
@@ -116,9 +81,7 @@
             ProtocolSelector(
                 selectedProtocol = fastingState.protocol,
                 onProtocolSelected = { protocol ->
-                    coroutineScope.launch {
-                        fastingManager.startFasting(protocol)
-                    }
+                    fastingManager.startFasting(protocol)
                 },
                 modifier = Modifier.fillMaxWidth(),
             )
