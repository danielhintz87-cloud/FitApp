--- conflicted
+++ resolved
@@ -35,9 +35,6 @@
 ) {
     val context = LocalContext.current
     val scope = rememberCoroutineScope()
-<<<<<<< HEAD
-    val repo = remember { NutritionRepository(AppDatabase.get(context)) }
-=======
     val repo = remember { NutritionRepository(AppDatabase.get(context), context) }
     val hydrationGoalUseCase = remember { 
         HydrationGoalUseCase(
@@ -47,7 +44,6 @@
             com.example.fitapp.core.threading.DefaultDispatcherProvider()
         )
     }
->>>>>>> 1f89c6cc
 
     var selectedPeriod by remember { mutableStateOf("week") }
     var nutritionData by remember { mutableStateOf<List<DailyNutritionData>>(emptyList()) }
@@ -78,7 +74,7 @@
                     val goal = repo.goalFlow(currentDate).firstOrNull()
 
                     // Use unified hydration goal for this date
-                    val targetWater = 2000 // Default hydration goal in ml
+                    val targetWater = hydrationGoalUseCase.getHydrationGoalMl(currentDate)
 
                     data.add(
                         DailyNutritionData(
