package com.example.fitapp.ui

import androidx.compose.foundation.layout.*
import androidx.compose.material3.*
import androidx.compose.material3.Text
import androidx.compose.runtime.*
import androidx.compose.ui.Modifier
<<<<<<< HEAD
import androidx.navigation.NavController
import androidx.navigation.NavHostController
import androidx.navigation.compose.NavHost
import androidx.navigation.compose.rememberNavController
import androidx.navigation.compose.composable
import com.example.fitapp.core.navigation.NavigationRegistry

@ExperimentalMaterial3Api
@Composable
fun MainScaffold(navController: NavHostController? = null) {
    val nav = navController ?: rememberNavController()
    val navigationRegistry = remember { NavigationRegistry.getInstance() }
    
    Scaffold { paddingValues ->
        NavHost(
            navController = nav,
            startDestination = "home",
            modifier = Modifier.padding(paddingValues)
        ) {
            composable("home") {
                Text("FitApp Home - Navigation wird repariert")
            }
            // Registriere Navigation Routes  
            navigationRegistry.registerAllNavigations(this, nav)
=======
import androidx.navigation.compose.NavHost
import androidx.navigation.compose.composable
import androidx.navigation.compose.rememberNavController

@OptIn(ExperimentalMaterial3Api::class)
@Composable
fun MainScaffold() {
    val navController = rememberNavController()
    
    Scaffold(
        topBar = {
            TopAppBar(
                title = { Text("FitApp") }
            )
        }
    ) { innerPadding ->
        NavHost(
            navController = navController,
            startDestination = "unified_dashboard",
            modifier = Modifier.padding(innerPadding)
        ) {
            composable("unified_dashboard") { 
                Box(modifier = Modifier.fillMaxSize()) {
                    Text("Unified Dashboard")
                }
            }
            composable("nutrition") { 
                Box(modifier = Modifier.fillMaxSize()) {
                    Text("Nutrition")
                }
            }
            composable("plan") { 
                Box(modifier = Modifier.fillMaxSize()) {
                    Text("Plan")
                }
            }
            composable("progress") { 
                Box(modifier = Modifier.fillMaxSize()) {
                    Text("Progress")
                }
            }
>>>>>>> 1f89c6cc
        }
    }
}<|MERGE_RESOLUTION|>--- conflicted
+++ resolved
@@ -2,35 +2,8 @@
 
 import androidx.compose.foundation.layout.*
 import androidx.compose.material3.*
-import androidx.compose.material3.Text
 import androidx.compose.runtime.*
 import androidx.compose.ui.Modifier
-<<<<<<< HEAD
-import androidx.navigation.NavController
-import androidx.navigation.NavHostController
-import androidx.navigation.compose.NavHost
-import androidx.navigation.compose.rememberNavController
-import androidx.navigation.compose.composable
-import com.example.fitapp.core.navigation.NavigationRegistry
-
-@ExperimentalMaterial3Api
-@Composable
-fun MainScaffold(navController: NavHostController? = null) {
-    val nav = navController ?: rememberNavController()
-    val navigationRegistry = remember { NavigationRegistry.getInstance() }
-    
-    Scaffold { paddingValues ->
-        NavHost(
-            navController = nav,
-            startDestination = "home",
-            modifier = Modifier.padding(paddingValues)
-        ) {
-            composable("home") {
-                Text("FitApp Home - Navigation wird repariert")
-            }
-            // Registriere Navigation Routes  
-            navigationRegistry.registerAllNavigations(this, nav)
-=======
 import androidx.navigation.compose.NavHost
 import androidx.navigation.compose.composable
 import androidx.navigation.compose.rememberNavController
@@ -72,7 +45,6 @@
                     Text("Progress")
                 }
             }
->>>>>>> 1f89c6cc
         }
     }
 }