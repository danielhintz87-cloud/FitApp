package com.example.fitapp.ui

import androidx.camera.core.ExperimentalGetImage
import androidx.compose.foundation.layout.fillMaxSize
import androidx.compose.foundation.layout.navigationBarsPadding
import androidx.compose.foundation.layout.statusBarsPadding
import androidx.compose.foundation.layout.padding
import androidx.compose.foundation.layout.Column
import androidx.compose.foundation.rememberScrollState
import androidx.compose.foundation.verticalScroll
import androidx.compose.material.icons.Icons
import androidx.compose.material.icons.automirrored.filled.*
import androidx.compose.material.icons.filled.*
import androidx.compose.material3.*
import androidx.compose.runtime.*
import androidx.compose.ui.Modifier
import androidx.compose.ui.platform.LocalContext
import androidx.compose.ui.unit.dp
import androidx.navigation.NavController
import androidx.navigation.NavGraph.Companion.findStartDestination
import androidx.navigation.compose.NavHost
import androidx.navigation.compose.composable
import androidx.navigation.compose.currentBackStackEntryAsState
import androidx.navigation.compose.rememberNavController
<<<<<<< HEAD
import androidx.navigation.navDeepLink
=======
import com.example.fitapp.R
>>>>>>> 91805edb
import com.example.fitapp.ui.AiLogsScreen
import com.example.fitapp.ui.food.FoodScanScreen
import com.example.fitapp.ui.nutrition.CookingModeScreen
import com.example.fitapp.ui.nutrition.FoodDiaryScreen
import com.example.fitapp.ui.nutrition.FoodSearchScreen
import com.example.fitapp.ui.nutrition.NutritionAnalyticsScreen
import com.example.fitapp.ui.nutrition.NutritionScreen
import com.example.fitapp.ui.nutrition.SavedRecipesScreen
import com.example.fitapp.ui.nutrition.RecipeGenerationScreen
import com.example.fitapp.ui.nutrition.EnhancedRecipeListScreen
import com.example.fitapp.ui.nutrition.RecipeDetailScreen
import com.example.fitapp.ui.nutrition.RecipeEditScreen
import com.example.fitapp.ui.screens.PlanScreen
import com.example.fitapp.ui.screens.ProgressScreen
import com.example.fitapp.ui.screens.TodayScreen
import com.example.fitapp.ui.screens.EnhancedTrainingHubScreen
import com.example.fitapp.ui.screens.EnhancedNutritionHubScreen
import com.example.fitapp.ui.screens.EquipmentSelectionScreen
import com.example.fitapp.ui.screens.TodayTrainingScreen
import com.example.fitapp.ui.screens.DailyWorkoutScreen
import com.example.fitapp.ui.screens.TrainingExecutionScreen
import com.example.fitapp.ui.screens.WeightTrackingScreen
import com.example.fitapp.ui.screens.BMICalculatorScreen
import com.example.fitapp.ui.screens.WeightLossProgramScreen
import com.example.fitapp.ui.screens.AIPersonalTrainerScreen
import com.example.fitapp.ui.screens.HIITBuilderScreen
import com.example.fitapp.ui.screens.HIITExecutionScreen
import com.example.fitapp.ui.screens.SocialChallengesScreen
import com.example.fitapp.ui.screens.FeedbackScreen
import com.example.fitapp.ui.screens.QuickActionsScreen
import com.example.fitapp.ui.settings.ApiKeysScreen
import com.example.fitapp.ui.settings.NotificationSettingsScreen
import com.example.fitapp.ui.settings.HealthConnectSettingsScreen
import com.example.fitapp.ui.settings.CloudSyncSettingsScreen
import com.example.fitapp.data.db.AppDatabase
import com.example.fitapp.data.repo.NutritionRepository
import com.example.fitapp.domain.entities.HIITWorkout
import kotlinx.coroutines.launch
import java.time.LocalDate

// Simplified navigation structure - no more bottom navigation
// Main destinations are managed through drawer only

@OptIn(ExperimentalMaterial3Api::class)
@ExperimentalGetImage
@Composable
fun MainScaffold() {
    val nav = rememberNavController()
    val drawerState = rememberDrawerState(DrawerValue.Closed)
    val scope = rememberCoroutineScope()
    val ctx = LocalContext.current
    var showOverflowMenu by remember { mutableStateOf(false) }
    
    // 🚀 User Experience Management
    val userExperienceManager = remember { com.example.fitapp.services.UserExperienceManager.getInstance(ctx) }
    val userExperienceState by userExperienceManager.userExperienceState.collectAsState()
    
    // Determine start destination based on user experience
    val startDestination = remember(userExperienceState) {
        when {
            !userExperienceState.hasCompletedOnboarding -> "onboarding"
            else -> "unified_dashboard"
        }
    }
    
    // Get current route for title updates
    val navBackStackEntry by nav.currentBackStackEntryAsState()
    val currentRoute = navBackStackEntry?.destination?.route
    
    // Dynamic title based on current screen
    val currentTitle = when {
        currentRoute?.startsWith("today") == true || currentRoute?.startsWith("unified_dashboard") == true -> "Dashboard"
        currentRoute?.startsWith("plan") == true || currentRoute?.startsWith("ai_personal_trainer") == true || currentRoute?.startsWith("hiit") == true -> "Training & Pläne"
        currentRoute?.startsWith("nutrition") == true || currentRoute?.startsWith("recipe") == true || currentRoute?.startsWith("cooking") == true || currentRoute?.startsWith("food") == true || currentRoute?.startsWith("shopping") == true -> "Ernährung & Rezepte"
        currentRoute?.startsWith("progress") == true || currentRoute?.startsWith("enhanced_analytics") == true || currentRoute?.startsWith("weight") == true || currentRoute?.startsWith("bmi") == true -> "Fortschritt & Analytics"
        currentRoute?.startsWith("apikeys") == true || currentRoute?.contains("settings") == true -> "Einstellungen"
        else -> "FitApp"
    }

    ModalNavigationDrawer(
        drawerState = drawerState,
        drawerContent = {
            ModalDrawerSheet {
                Column(
                    modifier = Modifier
                        .fillMaxSize()
                        .verticalScroll(rememberScrollState())
                        .padding(bottom = 16.dp)
                ) {
                    // Header with app name
                    Text(
                        "FitApp", 
                        style = MaterialTheme.typography.headlineSmall, 
                        modifier = Modifier
                            .statusBarsPadding()
                            .padding(horizontal = 16.dp, vertical = 16.dp),
                        color = MaterialTheme.colorScheme.primary
                    )
                    
                    HorizontalDivider(modifier = Modifier.padding(horizontal = 16.dp))
                    
                    // Main Dashboard - Consolidated
                    NavigationDrawerItem(
                        label = { Text("🏠 ${ctx.getString(R.string.dashboard)}") }, 
                        selected = currentRoute == "unified_dashboard" || currentRoute == "today", 
                        onClick = { scope.launch { drawerState.close() }; nav.navigate("unified_dashboard") },
                        icon = { Icon(Icons.Filled.Dashboard, contentDescription = ctx.getString(R.string.icon_dashboard)) },
                        modifier = Modifier.padding(horizontal = 12.dp, vertical = 4.dp)
                    )
                    NavigationDrawerItem(
                        label = { Text("🎯 ${ctx.getString(R.string.training_plans)}") }, 
                        selected = currentRoute?.startsWith("plan") == true || currentRoute?.startsWith("ai_personal_trainer") == true, 
                        onClick = { scope.launch { drawerState.close() }; nav.navigate("plan") },
                        icon = { Icon(Icons.Filled.FitnessCenter, contentDescription = ctx.getString(R.string.icon_fitness_center)) },
                        modifier = Modifier.padding(horizontal = 12.dp, vertical = 4.dp)
                    )
                    NavigationDrawerItem(
                        label = { Text("🍽️ ${ctx.getString(R.string.nutrition_recipes)}") }, 
                        selected = currentRoute?.startsWith("nutrition") == true || currentRoute?.startsWith("recipe") == true || currentRoute?.startsWith("enhanced_recipes") == true, 
                        onClick = { scope.launch { drawerState.close() }; nav.navigate("nutrition") },
                        icon = { Icon(Icons.Filled.Restaurant, contentDescription = ctx.getString(R.string.icon_restaurant)) },
                        modifier = Modifier.padding(horizontal = 12.dp, vertical = 4.dp)
                    )
                    NavigationDrawerItem(
                        label = { Text("📊 ${ctx.getString(R.string.progress_analytics)}") }, 
                        selected = currentRoute?.startsWith("progress") == true || currentRoute?.startsWith("enhanced_analytics") == true, 
                        onClick = { scope.launch { drawerState.close() }; nav.navigate("enhanced_analytics") },
                        icon = { Icon(Icons.Filled.Insights, contentDescription = ctx.getString(R.string.icon_insights)) },
                        modifier = Modifier.padding(horizontal = 12.dp, vertical = 4.dp)
                    )
                    
                    HorizontalDivider(modifier = Modifier.padding(horizontal = 16.dp, vertical = 12.dp))
                    
                    // Quick Actions and Tools
                    NavigationDrawerItem(
                        label = { Text("⚡ Schnellaktionen") }, 
                        selected = currentRoute == "quick_actions", 
                        onClick = { scope.launch { drawerState.close() }; nav.navigate("quick_actions") },
                        icon = { Icon(Icons.Filled.Bolt, contentDescription = null) },
                        modifier = Modifier.padding(horizontal = 12.dp, vertical = 4.dp)
                    )
                    
                    HorizontalDivider(modifier = Modifier.padding(horizontal = 16.dp, vertical = 12.dp))
                    
                    // Settings - Consolidated
                    NavigationDrawerItem(
                        label = { Text("⚙️ ${ctx.getString(R.string.settings)}") }, 
                        selected = currentRoute?.startsWith("apikeys") == true || currentRoute?.contains("settings") == true, 
                        onClick = { scope.launch { drawerState.close() }; nav.navigate("apikeys") },
                        icon = { Icon(Icons.Filled.Settings, contentDescription = ctx.getString(R.string.settings)) },
                        modifier = Modifier.padding(horizontal = 12.dp, vertical = 4.dp)
                    )
                }
            }
        }
    ) {
        Scaffold(
            modifier = Modifier.fillMaxSize(),
            topBar = {
                TopAppBar(
                    title = { Text(currentTitle) },
                    navigationIcon = {
                        IconButton(onClick = { scope.launch { drawerState.open() } }) {
                            Icon(Icons.Filled.Menu, contentDescription = ctx.getString(R.string.menu))
                        }
                    },
                    actions = {
                        // Context-sensitive quick actions based on current screen
                        when {
                            currentRoute?.startsWith("nutrition") == true || currentRoute?.startsWith("recipe") == true -> {
                                IconButton(onClick = { nav.navigate("enhanced_recipes") }) {
                                    Icon(Icons.Filled.Restaurant, contentDescription = ctx.getString(R.string.all_recipes))
                                }
                                IconButton(onClick = { nav.navigate("shopping_list") }) {
                                    Icon(Icons.Filled.ShoppingCart, contentDescription = ctx.getString(R.string.shopping_list))
                                }
                            }
                            currentRoute?.startsWith("plan") == true || currentRoute?.startsWith("today") == true -> {
                                IconButton(onClick = { nav.navigate("ai_personal_trainer") }) {
                                    Icon(Icons.Filled.Psychology, contentDescription = ctx.getString(R.string.ai_trainer))
                                }
                                IconButton(onClick = { nav.navigate("hiit_builder") }) {
                                    Icon(Icons.Filled.Timer, contentDescription = ctx.getString(R.string.hiit_builder))
                                }
                            }
                            else -> {
                                IconButton(onClick = { nav.navigate("food_search") }) {
                                    Icon(Icons.Filled.Search, contentDescription = ctx.getString(R.string.search_food))
                                }
                                IconButton(onClick = { nav.navigate("quick_actions") }) {
                                    Icon(Icons.Filled.Bolt, contentDescription = "Schnellaktionen")
                                }
                            }
                        }
                        
                        // Settings dropdown
                        IconButton(onClick = { showOverflowMenu = true }) {
                            Icon(Icons.Filled.MoreVert, contentDescription = ctx.getString(R.string.more_options))
                        }
                        DropdownMenu(
                            expanded = showOverflowMenu,
                            onDismissRequest = { showOverflowMenu = false }
                        ) {
                            DropdownMenuItem(
                                text = { Text(ctx.getString(R.string.settings)) },
                                onClick = {
                                    showOverflowMenu = false
                                    nav.navigate("apikeys")
                                },
                                leadingIcon = {
                                    Icon(Icons.Filled.Settings, contentDescription = null)
                                }
                            )
                            DropdownMenuItem(
                                text = { Text(ctx.getString(R.string.health_connect)) },
                                onClick = {
                                    showOverflowMenu = false
                                    nav.navigate("health_connect_settings")
                                },
                                leadingIcon = {
                                    Icon(Icons.Filled.HealthAndSafety, contentDescription = null)
                                }
                            )
                            DropdownMenuItem(
                                text = { Text(ctx.getString(R.string.help_support)) },
                                onClick = {
                                    showOverflowMenu = false
                                    nav.navigate("help")
                                },
                                leadingIcon = {
                                    Icon(Icons.AutoMirrored.Filled.Help, contentDescription = null)
                                }
                            )
                            DropdownMenuItem(
<<<<<<< HEAD
                                text = { Text("Feedback senden") },
                                onClick = {
                                    showOverflowMenu = false
                                    nav.navigate("feedback")
                                },
                                leadingIcon = {
                                    Icon(Icons.Filled.Feedback, contentDescription = null)
                                }
                            )
                            DropdownMenuItem(
                                text = { Text("Über die App") },
=======
                                text = { Text(ctx.getString(R.string.about_app)) },
>>>>>>> 91805edb
                                onClick = {
                                    showOverflowMenu = false
                                    nav.navigate("about")
                                },
                                leadingIcon = {
                                    Icon(Icons.Filled.Info, contentDescription = null)
                                }
                            )
                        }
                    }
                )
            }
            // REMOVED: Bottom Navigation Bar - Navigation is now purely drawer-based
        ) { padding ->
            NavHost(navController = nav, startDestination = startDestination, modifier = Modifier.fillMaxSize()) {
                // 🚀 Smart Onboarding Experience
                composable("onboarding") {
                    com.example.fitapp.ui.onboarding.SmartOnboardingScreen(
                        onOnboardingComplete = {
                            userExperienceManager.completeOnboarding()
                            nav.navigate("unified_dashboard") {
                                popUpTo("onboarding") { inclusive = true }
                            }
                        }
                    )
                }
                
                // 🚀 UNIFIED DASHBOARD - Revolutionary Experience
                composable("unified_dashboard") {
                    com.example.fitapp.ui.screens.UnifiedDashboardScreen(
                        contentPadding = padding,
                        onNavigateToFeature = { feature ->
                            // Track feature discovery
                            userExperienceManager.markFeatureDiscovered(feature)
                            
                            when (feature) {
                                "nutrition" -> nav.navigate("nutrition")
                                "bmi_calculator" -> nav.navigate("bmi_calculator")
                                "fasting" -> nav.navigate("fasting")
                                "ai_personal_trainer" -> nav.navigate("ai_personal_trainer")
                                "barcode_scanner" -> nav.navigate("barcode_scanner")
                                "recipes" -> nav.navigate("recipes_enhanced")
                                "today_training" -> nav.navigate("todaytraining")
                                "enhanced_analytics" -> nav.navigate("enhanced_analytics")
                                "progress" -> nav.navigate("progress")
                                "health_sync" -> nav.navigate("health_connect_settings")
                                else -> nav.navigate(feature)
                            }
                        }
                    )
                }
                
                // Legacy Today Screen - Still available
                composable("today") {
                    TodayScreen(
                        contentPadding = padding,
                        onNavigateToTodayTraining = { nav.navigate("todaytraining") },
                        onNavigateToDailyWorkout = { goal, minutes -> nav.navigate("daily_workout/$goal/$minutes") },
                        onNavigateToHiitBuilder = { nav.navigate("hiit_builder") }
                    )
                }
                
                // Training & Plans Section
                composable("plan") {
                    EnhancedTrainingHubScreen(
                        navController = nav,
                        contentPadding = padding
                    )
                }
                
                // Nutrition & Recipes Section  
                composable("nutrition") {
                    EnhancedNutritionHubScreen(
                        navController = nav,
                        contentPadding = padding
                    )
                }
                
                // Progress & Analytics
                composable("progress") { ProgressScreen(padding) }
                composable("foodscan") {
                    FoodScanScreen(
                        contentPadding = padding,
                        onNavigateToApiKeys = { nav.navigate("apikeys") }
                    )
                }
                composable("logs") {
                    AiLogsScreen(padding)
                }
                composable("apikeys") { ApiKeysScreen(padding) }
                composable("notification_settings") { NotificationSettingsScreen(onBack = { nav.popBackStack() }) }
                composable("health_connect_settings") {
                    HealthConnectSettingsScreen()
                }
                composable("help") { com.example.fitapp.ui.settings.HelpScreen(onBack = { nav.popBackStack() }) }
                composable("about") { com.example.fitapp.ui.settings.AboutScreen(onBack = { nav.popBackStack() }) }
                composable("cloud_sync_settings") { CloudSyncSettingsScreen(onNavigateBack = { nav.popBackStack() }) }
                composable("equipment") { EquipmentSelectionScreen(selectedEquipment = emptyList(), onEquipmentChanged = { }, onBackPressed = { nav.popBackStack() }) }
                composable("todaytraining") {
                    TodayTrainingScreen(
                        onBackPressed = { nav.popBackStack() },
                        onNavigateToDailyWorkout = { goal, minutes -> nav.navigate("daily_workout/$goal/$minutes") }
                    )
                }
                composable("saved_recipes") {
                    SavedRecipesScreen(
                        onBackPressed = { nav.popBackStack() },
                        onRecipeClick = { recipe ->
                            // Navigate to recipe details or cooking mode
                            nav.navigate("cooking_mode/${recipe.id}")
                        },
                        onCookRecipe = { recipe ->
                            nav.navigate("cooking_mode/${recipe.id}")
                        },
                        
                    )
                }
                composable("recipe_generation",
                    deepLinks = listOf(navDeepLink { uriPattern = "fitapp://recipe_generation" })
                ) {
                    RecipeGenerationScreen(
                        onBackPressed = { nav.popBackStack() },
                        onNavigateToApiKeys = { nav.navigate("apikeys") },
                        onNavigateToCookingMode = { recipeId ->
                            nav.navigate("cooking_mode/$recipeId")
                        },
                        contentPadding = padding
                    )
                }
                composable("enhanced_recipes") {
                    EnhancedRecipeListScreen(
                        onBackPressed = { nav.popBackStack() },
                        onRecipeClick = { recipe ->
                            nav.navigate("recipe_detail/${recipe.id}")
                        },
                        onCookRecipe = { recipe ->
                            nav.navigate("cooking_mode/${recipe.id}")
                        },
                        onCreateRecipe = {
                            nav.navigate("recipe_edit")
                        },
                        
                    )
                }
                composable("recipe_detail/{recipeId}") { backStackEntry ->
                    val recipeId = backStackEntry.arguments?.getString("recipeId") ?: ""
                    RecipeDetailFromId(
                        recipeId = recipeId,
                        onBackPressed = { nav.popBackStack() },
                        onCookRecipe = { nav.navigate("cooking_mode/$recipeId") },
                        onEditRecipe = { nav.navigate("recipe_edit/$recipeId") },
                        
                    )
                }
                composable("recipe_edit/{recipeId?}") { backStackEntry ->
                    val recipeId = backStackEntry.arguments?.getString("recipeId")
                    RecipeEditFromId(
                        recipeId = recipeId,
                        onBackPressed = { nav.popBackStack() },
                        onSaveRecipe = { nav.popBackStack() },
                        
                    )
                }
                composable("cooking_mode/{recipeId}") { backStackEntry ->
                    val recipeId = backStackEntry.arguments?.getString("recipeId") ?: ""
                    // We need to get the recipe from the database
                    CookingModeFromId(
                        recipeId = recipeId,
                        onBackPressed = { nav.popBackStack() },
                        onFinishCooking = { nav.popBackStack() },
                        
                    )
                }
                composable("shopping_list") {
                    com.example.fitapp.ui.nutrition.EnhancedShoppingListScreen(
                        
                        onBackPressed = { nav.popBackStack() }
                    )
                }
                composable("training_execution/{planId}") { backStackEntry ->
                    val planId = backStackEntry.arguments?.getString("planId")?.toLongOrNull() ?: 0L
                    TrainingExecutionScreen(
                        planId = planId,
                        onBackPressed = { nav.popBackStack() },
                        
                        onTrainingCompleted = { 
                            scope.launch {
                                try {
                                    val today = LocalDate.now()
                                    val dateIso = today.toString()
                                    val repo = NutritionRepository(AppDatabase.get(ctx))
                                    
                                    // Mark today's workout as completed
                                    repo.setWorkoutStatus(
                                        dateIso = dateIso,
                                        status = "completed",
                                        completedAt = System.currentTimeMillis() / 1000
                                    )
                                    
                                    // Trigger workout streak tracking
                                    val streakManager = com.example.fitapp.services.PersonalStreakManager(
                                        ctx, 
                                        com.example.fitapp.data.repo.PersonalMotivationRepository(AppDatabase.get(ctx))
                                    )
                                    streakManager.trackWorkoutCompletion(today)
                                } catch (e: Exception) {
                                    android.util.Log.e("MainScaffold", "Error saving training completion", e)
                                }
                            }
                            nav.popBackStack()
                        }
                    )
                }
                composable("daily_workout/{goal}/{minutes}") { backStackEntry ->
                    val goal = backStackEntry.arguments?.getString("goal") ?: "Muskelaufbau"
                    val minutes = backStackEntry.arguments?.getString("minutes")?.toIntOrNull() ?: 60
                    DailyWorkoutScreen(
                        goal = goal,
                        minutes = minutes,
                        onBackPressed = { nav.popBackStack() },
                        
                    )
                }
                composable("hiit_builder",
                    deepLinks = listOf(navDeepLink { uriPattern = "fitapp://hiit_builder" })
                ) {
                    HIITBuilderScreen(
                        onBackPressed = { nav.popBackStack() },
                        onWorkoutCreated = { workout ->
                            // Store workout temporarily for execution
                            // For now, navigate directly to execution
                            nav.navigate("hiit_execution")
                        },
                        
                    )
                }
                composable("hiit_execution") {
                    // For demo purposes, create a sample workout
                    // In a real app, this would get the workout from state/database
                    val workoutManager = remember { com.example.fitapp.services.WorkoutManager(ctx) }
                    var sampleWorkout by remember { mutableStateOf<HIITWorkout?>(null) }
                    
                    LaunchedEffect(Unit) {
                        sampleWorkout = workoutManager.createDefaultHIITWorkouts().firstOrNull()
                    }
                    
                    sampleWorkout?.let { workout ->
                        HIITExecutionScreen(
                            workout = workout,
                            onBackPressed = { nav.popBackStack() },
                            onWorkoutCompleted = {
                                scope.launch {
                                    try {
                                        val today = LocalDate.now()
                                        val dateIso = today.toString()
                                        val repo = NutritionRepository(AppDatabase.get(ctx))
                                        
                                        // Mark today's workout as completed
                                        repo.setWorkoutStatus(
                                            dateIso = dateIso,
                                            status = "completed",
                                            completedAt = System.currentTimeMillis() / 1000
                                        )
                                        
                                        // Trigger workout streak tracking
                                        val streakManager = com.example.fitapp.services.PersonalStreakManager(
                                            ctx, 
                                            com.example.fitapp.data.repo.PersonalMotivationRepository(AppDatabase.get(ctx))
                                        )
                                        streakManager.trackWorkoutCompletion(today)
                                    } catch (e: Exception) {
                                        android.util.Log.e("MainScaffold", "Error saving HIIT completion", e)
                                    }
                                }
                                nav.popBackStack()
                            }
                        )
                    }
                }
                composable("weight_tracking") {
                    WeightTrackingScreen(
                        onBackPressed = { nav.popBackStack() },
                        
                    )
                }
                composable("social_challenges") {
                    SocialChallengesScreen(
                        modifier = Modifier.padding(padding)
                    )
                }
                composable("food_diary") {
                    FoodDiaryScreen(
                        contentPadding = padding,
                        onBackPressed = { nav.popBackStack() },
                        onAddFoodClick = { nav.navigate("food_search") }
                    )
                }
                composable("food_search") {
                    FoodSearchScreen(
                        contentPadding = padding,
                        onBackPressed = { nav.popBackStack() },
                        onFoodAdded = { nav.popBackStack() }
                    )
                }
                composable("nutrition_analytics") {
                    NutritionAnalyticsScreen(
                        contentPadding = padding,
                        onBackPressed = { nav.popBackStack() }
                    )
                }
                composable("enhanced_analytics") {
                    com.example.fitapp.ui.screens.EnhancedAnalyticsScreen(
                        
                        navController = nav
                    )
                }
                composable("bmi_calculator") {
                    BMICalculatorScreen(
                        onBack = { nav.popBackStack() },
                        onWeightLossProgramSuggested = { bmi, targetWeight -> nav.navigate("weight_loss_program/$bmi/$targetWeight") }
                    )
                }
                composable("weight_loss_program/{bmi}/{targetWeight}") { backStackEntry ->
                    val bmi = backStackEntry.arguments?.getString("bmi")?.toFloatOrNull()
                    val targetWeight = backStackEntry.arguments?.getString("targetWeight")?.toFloatOrNull()
                    WeightLossProgramScreen(onBack = { nav.popBackStack() }, initialBMI = bmi, initialTargetWeight = targetWeight)
                }
                composable("weight_loss_program") { WeightLossProgramScreen(onBack = { nav.popBackStack() }) }
                composable("ai_personal_trainer",
                    deepLinks = listOf(navDeepLink { uriPattern = "fitapp://ai_personal_trainer" })
                ) {
                    AIPersonalTrainerScreen(
                        onBack = { nav.popBackStack() },
                        onNavigateToApiKeys = { nav.navigate("apikeys") },
<<<<<<< HEAD
                        onNavigateToWorkout = { nav.navigate("todaytraining") },
                        onNavigateToNutrition = { nav.navigate("nutrition") },
                        onNavigateToProgress = { nav.navigate("enhanced_analytics") }
                    )
                }
                composable("feedback",
                    deepLinks = listOf(navDeepLink { uriPattern = "fitapp://feedback" })
                ) {
                    FeedbackScreen(
                        onBack = { nav.popBackStack() }
                    )
                }
                composable("quick_actions",
                    deepLinks = listOf(navDeepLink { uriPattern = "fitapp://quick_actions" })
                ) {
                    QuickActionsScreen(
                        onBack = { nav.popBackStack() },
                        onNavigateToAction = { route ->
                            nav.navigate(route)
                        }
=======
                        onNavigateToHiitBuilder = { nav.navigate("hiit_builder") },
                        onNavigateToNutrition = { nav.navigate("nutrition") },
                        onNavigateToAnalytics = { nav.navigate("enhanced_analytics") },
                        onNavigateToWorkout = { goal, minutes -> 
                            nav.navigate("daily_workout/$goal/$minutes") 
                        },
                        onNavigateToRecipeGeneration = { nav.navigate("recipe_generation") }
>>>>>>> 91805edb
                    )
                }
                
                // 🚀 Additional routes for Unified Dashboard features
                composable("fasting") {
                    com.example.fitapp.ui.fasting.FastingScreen()
                }
                composable("barcode_scanner") {
                    com.example.fitapp.ui.nutrition.BarcodeScannerScreen(
                        contentPadding = padding,
                        onBackPressed = { nav.popBackStack() },
                        onFoodItemFound = { foodItem ->
                            // Navigate to food details or add to diary
                            nav.popBackStack()
                        }
                    )
                }
                composable("recipes_enhanced") {
                    EnhancedRecipeListScreen(
                        onBackPressed = { nav.popBackStack() },
                        onRecipeClick = { recipe -> nav.navigate("recipe_detail/${recipe.id}") },
                        onCookRecipe = { recipe -> nav.navigate("cooking_mode/${recipe.id}") },
                        onCreateRecipe = { nav.navigate("recipe_edit") }
                    )
                }

            }
        }
    }
}

@Composable
private fun CookingModeFromId(
    recipeId: String,
    onBackPressed: () -> Unit,
    onFinishCooking: () -> Unit
) {
    val ctx = LocalContext.current
    val db = remember { AppDatabase.get(ctx) }
    var recipe by remember { mutableStateOf<com.example.fitapp.data.db.SavedRecipeEntity?>(null) }
    
    LaunchedEffect(recipeId) {
        recipe = db.savedRecipeDao().getRecipe(recipeId)
    }
    
    recipe?.let {
        CookingModeScreen(
            recipe = it,
            onBackPressed = onBackPressed,
            onFinishCooking = onFinishCooking
        )
    } ?: run {
        // Loading or error state
        androidx.compose.foundation.layout.Box(
            modifier = Modifier.fillMaxSize(),
            contentAlignment = androidx.compose.ui.Alignment.Center
        ) {
            CircularProgressIndicator()
        }
    }
}

@Composable
private fun RecipeDetailFromId(
    recipeId: String,
    onBackPressed: () -> Unit,
    onCookRecipe: () -> Unit,
    onEditRecipe: () -> Unit
) {
    val ctx = LocalContext.current
    val db = remember { AppDatabase.get(ctx) }
    var recipe by remember { mutableStateOf<com.example.fitapp.data.db.SavedRecipeEntity?>(null) }
    
    LaunchedEffect(recipeId) {
        recipe = db.savedRecipeDao().getRecipe(recipeId)
    }
    
    recipe?.let {
        RecipeDetailScreen(
            recipe = it,
            onBackPressed = onBackPressed,
            onCookRecipe = onCookRecipe,
            onEditRecipe = onEditRecipe
        )
    } ?: run {
        // Loading or error state
        androidx.compose.foundation.layout.Box(
            modifier = Modifier.fillMaxSize(),
            contentAlignment = androidx.compose.ui.Alignment.Center
        ) {
            CircularProgressIndicator()
        }
    }
}

@Composable
private fun RecipeEditFromId(
    recipeId: String?,
    onBackPressed: () -> Unit,
    onSaveRecipe: () -> Unit
) {
    val ctx = LocalContext.current
    val db = remember { AppDatabase.get(ctx) }
    val scope = rememberCoroutineScope()
    var recipe by remember { mutableStateOf<com.example.fitapp.data.db.SavedRecipeEntity?>(null) }
    var isLoaded by remember { mutableStateOf(recipeId == null) }
    
    LaunchedEffect(recipeId) {
        if (recipeId != null) {
            recipe = db.savedRecipeDao().getRecipe(recipeId)
            isLoaded = true
        }
    }
    
    if (isLoaded) {
        RecipeEditScreen(
            recipe = recipe,
            onBackPressed = onBackPressed,
            onSaveRecipe = { savedRecipe ->
                scope.launch {
                    if (recipe != null) {
                        db.savedRecipeDao().update(savedRecipe)
                    } else {
                        db.savedRecipeDao().insert(savedRecipe)
                    }
                    onSaveRecipe()
                }
            }
        )
    } else {
        // Loading state
        androidx.compose.foundation.layout.Box(
            modifier = Modifier.fillMaxSize(),
            contentAlignment = androidx.compose.ui.Alignment.Center
        ) {
            CircularProgressIndicator()
        }
    }
}<|MERGE_RESOLUTION|>--- conflicted
+++ resolved
@@ -22,11 +22,8 @@
 import androidx.navigation.compose.composable
 import androidx.navigation.compose.currentBackStackEntryAsState
 import androidx.navigation.compose.rememberNavController
-<<<<<<< HEAD
 import androidx.navigation.navDeepLink
-=======
 import com.example.fitapp.R
->>>>>>> 91805edb
 import com.example.fitapp.ui.AiLogsScreen
 import com.example.fitapp.ui.food.FoodScanScreen
 import com.example.fitapp.ui.nutrition.CookingModeScreen
@@ -261,7 +258,6 @@
                                 }
                             )
                             DropdownMenuItem(
-<<<<<<< HEAD
                                 text = { Text("Feedback senden") },
                                 onClick = {
                                     showOverflowMenu = false
@@ -272,10 +268,7 @@
                                 }
                             )
                             DropdownMenuItem(
-                                text = { Text("Über die App") },
-=======
                                 text = { Text(ctx.getString(R.string.about_app)) },
->>>>>>> 91805edb
                                 onClick = {
                                     showOverflowMenu = false
                                     nav.navigate("about")
@@ -610,10 +603,12 @@
                     AIPersonalTrainerScreen(
                         onBack = { nav.popBackStack() },
                         onNavigateToApiKeys = { nav.navigate("apikeys") },
-<<<<<<< HEAD
                         onNavigateToWorkout = { nav.navigate("todaytraining") },
                         onNavigateToNutrition = { nav.navigate("nutrition") },
-                        onNavigateToProgress = { nav.navigate("enhanced_analytics") }
+                        onNavigateToProgress = { nav.navigate("enhanced_analytics") },
+                        onNavigateToHiitBuilder = { nav.navigate("hiit_builder") },
+                        onNavigateToAnalytics = { nav.navigate("enhanced_analytics") },
+                        onNavigateToRecipeGeneration = { nav.navigate("recipe_generation") }
                     )
                 }
                 composable("feedback",
@@ -631,15 +626,6 @@
                         onNavigateToAction = { route ->
                             nav.navigate(route)
                         }
-=======
-                        onNavigateToHiitBuilder = { nav.navigate("hiit_builder") },
-                        onNavigateToNutrition = { nav.navigate("nutrition") },
-                        onNavigateToAnalytics = { nav.navigate("enhanced_analytics") },
-                        onNavigateToWorkout = { goal, minutes -> 
-                            nav.navigate("daily_workout/$goal/$minutes") 
-                        },
-                        onNavigateToRecipeGeneration = { nav.navigate("recipe_generation") }
->>>>>>> 91805edb
                     )
                 }
                 
