package com.example.fitapp.ui

import androidx.compose.foundation.layout.*
import androidx.compose.material3.*
import androidx.compose.runtime.*
import androidx.compose.ui.Modifier
<<<<<<< HEAD
import androidx.compose.ui.platform.LocalContext
import androidx.compose.ui.unit.dp
import androidx.navigation.NavController
import androidx.navigation.NavGraph.Companion.findStartDestination
import androidx.navigation.NavGraphBuilder
import androidx.navigation.NavHostController
=======
>>>>>>> 072127f1
import androidx.navigation.compose.NavHost
import androidx.navigation.compose.composable
import androidx.navigation.compose.rememberNavController

@OptIn(ExperimentalMaterial3Api::class)
@Composable
<<<<<<< HEAD
fun MainScaffold(navController: NavHostController? = null) {
    val nav = navController ?: rememberNavController()
    val drawerState = rememberDrawerState(DrawerValue.Closed)
    val scope = rememberCoroutineScope()
    val ctx = LocalContext.current
    var showOverflowMenu by remember { mutableStateOf(false) }
    
    // 🚀 User Experience Management
    val userExperienceManager = remember { com.example.fitapp.services.UserExperienceManager.getInstance(ctx) }
    val userExperienceState by userExperienceManager.userExperienceState.collectAsState()
    
    // Determine start destination based on user experience
    val startDestination: String = remember(userExperienceState) {
        when {
            !userExperienceState.hasCompletedOnboarding -> "onboarding"
            else -> "unified_dashboard"
=======
fun MainScaffold() {
    val navController = rememberNavController()
    
    Scaffold(
        topBar = {
            TopAppBar(
                title = { Text("FitApp") }
            )
>>>>>>> 072127f1
        }
    ) { innerPadding ->
        NavHost(
            navController = navController,
            startDestination = "unified_dashboard",
            modifier = Modifier.padding(innerPadding)
        ) {
            composable("unified_dashboard") { 
                Box(modifier = Modifier.fillMaxSize()) {
                    Text("Unified Dashboard")
                }
            }
            composable("nutrition") { 
                Box(modifier = Modifier.fillMaxSize()) {
                    Text("Nutrition")
                }
            }
            composable("plan") { 
                Box(modifier = Modifier.fillMaxSize()) {
                    Text("Plan")
                }
            }
            composable("progress") { 
                Box(modifier = Modifier.fillMaxSize()) {
                    Text("Progress")
                }
            }
        }
    }
}<|MERGE_RESOLUTION|>--- conflicted
+++ resolved
@@ -4,22 +4,18 @@
 import androidx.compose.material3.*
 import androidx.compose.runtime.*
 import androidx.compose.ui.Modifier
-<<<<<<< HEAD
 import androidx.compose.ui.platform.LocalContext
 import androidx.compose.ui.unit.dp
 import androidx.navigation.NavController
 import androidx.navigation.NavGraph.Companion.findStartDestination
 import androidx.navigation.NavGraphBuilder
 import androidx.navigation.NavHostController
-=======
->>>>>>> 072127f1
 import androidx.navigation.compose.NavHost
 import androidx.navigation.compose.composable
 import androidx.navigation.compose.rememberNavController
 
 @OptIn(ExperimentalMaterial3Api::class)
 @Composable
-<<<<<<< HEAD
 fun MainScaffold(navController: NavHostController? = null) {
     val nav = navController ?: rememberNavController()
     val drawerState = rememberDrawerState(DrawerValue.Closed)
@@ -36,18 +32,8 @@
         when {
             !userExperienceState.hasCompletedOnboarding -> "onboarding"
             else -> "unified_dashboard"
-=======
-fun MainScaffold() {
-    val navController = rememberNavController()
-    
-    Scaffold(
-        topBar = {
-            TopAppBar(
-                title = { Text("FitApp") }
-            )
->>>>>>> 072127f1
         }
-    ) { innerPadding ->
+    } { innerPadding ->
         NavHost(
             navController = navController,
             startDestination = "unified_dashboard",
