package com.example.fitapp.ui.screens

import androidx.compose.animation.animateContentSize
import androidx.compose.animation.core.tween
import androidx.compose.foundation.background
import androidx.compose.foundation.layout.*
import androidx.compose.foundation.lazy.LazyColumn
import androidx.compose.foundation.lazy.items
import androidx.compose.foundation.shape.RoundedCornerShape
import androidx.compose.material.icons.Icons
import androidx.compose.material.icons.automirrored.filled.ArrowBack
import androidx.compose.material.icons.automirrored.filled.TrendingUp
import androidx.compose.material.icons.filled.*
import androidx.compose.material3.*
import androidx.compose.runtime.*
import androidx.compose.ui.Alignment
import androidx.compose.ui.Modifier
import androidx.compose.ui.platform.LocalContext
import androidx.compose.ui.text.font.FontWeight
import androidx.compose.ui.unit.dp
import com.example.fitapp.R
import com.example.fitapp.ai.AppAi
import com.example.fitapp.ai.getPersonalizedRecommendations
import com.example.fitapp.data.prefs.ApiKeys
import com.example.fitapp.domain.entities.*
import kotlinx.coroutines.launch

data class AIPersonalTrainerUiState(
    val isLoading: Boolean = false,
    val error: String? = null,
    val isApiKeyError: Boolean = false,
    val dailySummary: String = "Lade deine personalisierte Zusammenfassung...",
    val recommendations: List<AIRecommendation> = emptyList(),
    val workoutPlan: WorkoutPlan? = null,
    val mealPlan: PersonalizedMealPlan? = null,
    val progressAnalysis: ProgressAnalysis? = null,
    val motivation: MotivationalMessage? = null
)

@OptIn(ExperimentalMaterial3Api::class)
@Composable
fun AIPersonalTrainerScreen(
    onBack: (() -> Unit)? = null,
    onNavigateToApiKeys: (() -> Unit)? = null,
<<<<<<< HEAD
    onNavigateToWorkout: (() -> Unit)? = null,
    onNavigateToNutrition: (() -> Unit)? = null,
    onNavigateToProgress: (() -> Unit)? = null,
=======
    onNavigateToHiitBuilder: (() -> Unit)? = null,
    onNavigateToNutrition: (() -> Unit)? = null,
    onNavigateToAnalytics: (() -> Unit)? = null,
    onNavigateToWorkout: ((goal: String, minutes: Int) -> Unit)? = null,
    onNavigateToRecipeGeneration: (() -> Unit)? = null,
>>>>>>> 91805edb
    contentPadding: PaddingValues = PaddingValues(0.dp)
) {
    val context = LocalContext.current
    val scope = rememberCoroutineScope()
    var uiState by remember { mutableStateOf(AIPersonalTrainerUiState(isLoading = true)) }
    
    // Load AI recommendations on screen start
    LaunchedEffect(Unit) {
        scope.launch {
            try {
                // Create sample user context for demonstration
                val sampleUserContext = UserContext(
                    profile = UserProfile(
                        age = 30,
                        gender = "male",
                        height = 175f,
                        currentWeight = 80f,
                        targetWeight = 75f,
                        activityLevel = "moderately_active",
                        fitnessGoals = listOf("Abnehmen", "Muskeln aufbauen")
                    ),
                    fitnessLevel = FitnessLevel(
                        strength = "intermediate",
                        cardio = "beginner",
                        flexibility = "beginner",
                        experience = "intermediate"
                    ),
                    recentProgress = listOf(
                        WeightEntry("2024-01-01", 82f),
                        WeightEntry("2024-01-08", 81f),
                        WeightEntry("2024-01-15", 80f)
                    ),
                    currentGoals = listOf("Abnehmen", "Fitness verbessern"),
                    availableEquipment = listOf("Körpergewicht", "Hanteln")
                )
                
                val result = AppAi.getPersonalizedRecommendations(context, sampleUserContext)
                
                result.onSuccess { response ->
                    uiState = uiState.copy(
                        isLoading = false,
                        dailySummary = response.motivation?.message ?: "Willkommen zu deinem AI Personal Trainer!",
                        recommendations = response.recommendations,
                        workoutPlan = response.workoutPlan,
                        mealPlan = response.mealPlan,
                        progressAnalysis = response.progressAnalysis,
                        motivation = response.motivation
                    )
                }.onFailure { error ->
                    val isApiKeyError = !ApiKeys.isPrimaryProviderAvailable(context) ||
                            error.message?.contains("API-Schlüssel", ignoreCase = true) == true ||
                            error.message?.contains("Key", ignoreCase = true) == true
                    
                    uiState = uiState.copy(
                        isLoading = false,
                        error = error.message,
                        isApiKeyError = isApiKeyError
                    )
                }
            } catch (e: Exception) {
                val isApiKeyError = !ApiKeys.isPrimaryProviderAvailable(context) ||
                        e.message?.contains("API-Schlüssel", ignoreCase = true) == true ||
                        e.message?.contains("Key", ignoreCase = true) == true
                
                uiState = uiState.copy(
                    isLoading = false,
                    error = e.message,
                    isApiKeyError = isApiKeyError
                )
            }
        }
    }
    
    Column(
        modifier = Modifier
            .fillMaxSize()
            .background(MaterialTheme.colorScheme.background)
    ) {
        // Top App Bar
        TopAppBar(
            title = {
                Row(
                    verticalAlignment = Alignment.CenterVertically
                ) {
                    Icon(
                        imageVector = Icons.Default.Psychology,
                        contentDescription = context.getString(R.string.icon_psychology),
                        tint = MaterialTheme.colorScheme.primary
                    )
                    Spacer(modifier = Modifier.width(8.dp))
                    Text(
                        text = context.getString(R.string.ai_personal_trainer),
                        style = MaterialTheme.typography.titleLarge,
                        fontWeight = FontWeight.Bold
                    )
                }
            },
            navigationIcon = {
                IconButton(onClick = { onBack?.invoke() }) {
                    Icon(
                        imageVector = Icons.AutoMirrored.Filled.ArrowBack,
                        contentDescription = context.getString(R.string.back)
                    )
                }
            },
            colors = TopAppBarDefaults.topAppBarColors(
                containerColor = MaterialTheme.colorScheme.surface
            )
        )
        
        // Content
        if (uiState.isLoading) {
            Box(
                modifier = Modifier.fillMaxSize(),
                contentAlignment = Alignment.Center
            ) {
                Column(
                    horizontalAlignment = Alignment.CenterHorizontally
                ) {
                    CircularProgressIndicator()
                    Spacer(modifier = Modifier.height(16.dp))
                    Text("Lade personalisierte Empfehlungen...")
                }
            }
        } else if (uiState.error != null) {
            Box(
                modifier = Modifier.fillMaxSize(),
                contentAlignment = Alignment.Center
            ) {
                if (uiState.isApiKeyError) {
                    // Special handling for API key errors
                    ApiKeyErrorDisplay(
                        onNavigateToApiKeys = onNavigateToApiKeys,
                        onRetry = {
                            uiState = uiState.copy(isLoading = true, error = null, isApiKeyError = false)
                        }
                    )
                } else {
                    // Generic error display
                    Column(
                        horizontalAlignment = Alignment.CenterHorizontally
                    ) {
                        Icon(
                            imageVector = Icons.Default.Error,
                            contentDescription = null,
                            tint = MaterialTheme.colorScheme.error,
                            modifier = Modifier.size(64.dp)
                        )
                        Spacer(modifier = Modifier.height(16.dp))
                        Text(
                            text = "Fehler beim Laden",
                            style = MaterialTheme.typography.titleMedium
                        )
                        Text(
                            text = uiState.error ?: "Unbekannter Fehler",
                            style = MaterialTheme.typography.bodyMedium,
                            color = MaterialTheme.colorScheme.onSurfaceVariant
                        )
                        Spacer(modifier = Modifier.height(16.dp))
                        Button(
                            onClick = {
                                // Retry loading
                                uiState = uiState.copy(isLoading = true, error = null, isApiKeyError = false)
                            }
                        ) {
                            Text("Erneut versuchen")
                        }
                    }
                }
            }
        } else {
            LazyColumn(
                modifier = Modifier.fillMaxSize(),
                contentPadding = PaddingValues(
                    start = 16.dp,
                    top = 16.dp,
                    end = 16.dp,
                    bottom = 16.dp + contentPadding.calculateBottomPadding()
                ),
                verticalArrangement = Arrangement.spacedBy(16.dp)
            ) {
                // Daily AI Summary Card
                item {
                    DailyAISummaryCard(
                        summary = uiState.dailySummary,
                        motivation = uiState.motivation
                    )
                }
                
                // Smart Recommendations
                items(uiState.recommendations) { recommendation ->
                    SmartRecommendationCard(
                        recommendation = recommendation,
                        onAccept = { /* Handle accept */ },
                        onDismiss = { /* Handle dismiss */ }
                    )
                }
                
                // Workout Plan Card
                uiState.workoutPlan?.let { workoutPlan ->
                    item {
                        WorkoutPlanCard(
                            workoutPlan = workoutPlan,
<<<<<<< HEAD
                            onNavigateToWorkout = onNavigateToWorkout
=======
                            onStartWorkout = {
                                onNavigateToWorkout?.invoke("Muskelaufbau", workoutPlan.estimatedDuration)
                            }
>>>>>>> 91805edb
                        )
                    }
                }
                
                // Meal Plan Card
                uiState.mealPlan?.let { mealPlan ->
                    item {
                        MealPlanCard(
                            mealPlan = mealPlan,
<<<<<<< HEAD
                            onNavigateToNutrition = onNavigateToNutrition
=======
                            onViewFullPlan = {
                                onNavigateToRecipeGeneration?.invoke()
                            }
>>>>>>> 91805edb
                        )
                    }
                }
                
                // Progress Analysis Card
                uiState.progressAnalysis?.let { analysis ->
                    item {
                        ProgressAnalysisCard(analysis = analysis)
                    }
                }
                
                // Quick Actions
                item {
                    QuickActionsCard(
<<<<<<< HEAD
                        onGenerateWorkout = { onNavigateToWorkout?.invoke() },
                        onGetNutritionAdvice = { onNavigateToNutrition?.invoke() },
                        onAnalyzeProgress = { onNavigateToProgress?.invoke() }
=======
                        onGenerateWorkout = {
                            onNavigateToHiitBuilder?.invoke()
                        },
                        onGetNutritionAdvice = {
                            onNavigateToNutrition?.invoke()
                        },
                        onAnalyzeProgress = {
                            onNavigateToAnalytics?.invoke()
                        }
>>>>>>> 91805edb
                    )
                }
            }
        }
    }
}

@Composable
fun DailyAISummaryCard(
    summary: String,
    motivation: MotivationalMessage?
) {
    Card(
        modifier = Modifier.fillMaxWidth(),
        colors = CardDefaults.cardColors(
            containerColor = MaterialTheme.colorScheme.primaryContainer
        )
    ) {
        Column(
            modifier = Modifier.padding(16.dp)
        ) {
            Row(
                modifier = Modifier.fillMaxWidth(),
                horizontalArrangement = Arrangement.SpaceBetween,
                verticalAlignment = Alignment.CenterVertically
            ) {
                Icon(
                    imageVector = Icons.Default.AutoAwesome,
                    contentDescription = null,
                    tint = MaterialTheme.colorScheme.primary
                )
                Text(
                    text = "Tägliche AI-Zusammenfassung",
                    style = MaterialTheme.typography.labelMedium,
                    color = MaterialTheme.colorScheme.primary
                )
            }
            
            Spacer(modifier = Modifier.height(12.dp))
            
            motivation?.let {
                Text(
                    text = it.title,
                    style = MaterialTheme.typography.titleMedium,
                    fontWeight = FontWeight.Bold
                )
                Spacer(modifier = Modifier.height(4.dp))
            }
            
            Text(
                text = summary,
                style = MaterialTheme.typography.bodyMedium,
                color = MaterialTheme.colorScheme.onPrimaryContainer
            )
        }
    }
}

@Composable
fun SmartRecommendationCard(
    recommendation: AIRecommendation,
    onAccept: () -> Unit,
    onDismiss: () -> Unit
) {
    Card(
        modifier = Modifier
            .fillMaxWidth()
            .animateContentSize(animationSpec = tween(300)),
        colors = CardDefaults.cardColors(
            containerColor = MaterialTheme.colorScheme.surfaceVariant
        )
    ) {
        Column(
            modifier = Modifier.padding(16.dp)
        ) {
            Row(
                modifier = Modifier.fillMaxWidth(),
                horizontalArrangement = Arrangement.SpaceBetween,
                verticalAlignment = Alignment.CenterVertically
            ) {
                Icon(
                    imageVector = when (recommendation.type) {
                        "workout" -> Icons.Default.FitnessCenter
                        "nutrition" -> Icons.Default.Restaurant
                        else -> Icons.Default.Lightbulb
                    },
                    contentDescription = null,
                    tint = when (recommendation.priority) {
                        "high" -> MaterialTheme.colorScheme.error
                        "medium" -> MaterialTheme.colorScheme.primary
                        else -> MaterialTheme.colorScheme.onSurfaceVariant
                    }
                )
                Text(
                    text = "AI Empfehlung • ${recommendation.priority}",
                    style = MaterialTheme.typography.labelMedium,
                    color = MaterialTheme.colorScheme.onSurfaceVariant
                )
            }
            
            Spacer(modifier = Modifier.height(8.dp))
            
            Text(
                text = recommendation.title,
                style = MaterialTheme.typography.titleMedium,
                fontWeight = FontWeight.Bold
            )
            
            Spacer(modifier = Modifier.height(4.dp))
            
            Text(
                text = recommendation.description,
                style = MaterialTheme.typography.bodyMedium,
                color = MaterialTheme.colorScheme.onSurfaceVariant
            )
            
            Spacer(modifier = Modifier.height(16.dp))
            
            Row(
                modifier = Modifier.fillMaxWidth(),
                horizontalArrangement = Arrangement.End
            ) {
                TextButton(onClick = onDismiss) {
                    Text("Später")
                }
                Spacer(modifier = Modifier.width(8.dp))
                Button(onClick = onAccept) {
                    Text("Ausprobieren")
                }
            }
        }
    }
}

@Composable
fun WorkoutPlanCard(
    workoutPlan: WorkoutPlan,
<<<<<<< HEAD
    onNavigateToWorkout: (() -> Unit)? = null
=======
    onStartWorkout: () -> Unit = {}
>>>>>>> 91805edb
) {
    Card(
        modifier = Modifier.fillMaxWidth(),
        colors = CardDefaults.cardColors(
            containerColor = MaterialTheme.colorScheme.surface
        )
    ) {
        Column(
            modifier = Modifier.padding(16.dp)
        ) {
            Row(
                verticalAlignment = Alignment.CenterVertically
            ) {
                Icon(
                    imageVector = Icons.Default.FitnessCenter,
                    contentDescription = null,
                    tint = MaterialTheme.colorScheme.primary
                )
                Spacer(modifier = Modifier.width(8.dp))
                Text(
                    text = workoutPlan.title,
                    style = MaterialTheme.typography.titleMedium,
                    fontWeight = FontWeight.Bold
                )
            }
            
            Spacer(modifier = Modifier.height(8.dp))
            
            Text(
                text = workoutPlan.description,
                style = MaterialTheme.typography.bodyMedium,
                color = MaterialTheme.colorScheme.onSurfaceVariant
            )
            
            Spacer(modifier = Modifier.height(12.dp))
            
            Row(
                modifier = Modifier.fillMaxWidth(),
                horizontalArrangement = Arrangement.SpaceBetween
            ) {
                Text(
                    text = "⏱️ ${workoutPlan.estimatedDuration} Min",
                    style = MaterialTheme.typography.bodySmall
                )
                Text(
                    text = "📊 ${workoutPlan.difficulty}",
                    style = MaterialTheme.typography.bodySmall
                )
                Text(
                    text = "🏋️ ${workoutPlan.exercises.size} Übungen",
                    style = MaterialTheme.typography.bodySmall
                )
            }
            
            Spacer(modifier = Modifier.height(12.dp))
            
            Button(
<<<<<<< HEAD
                onClick = { onNavigateToWorkout?.invoke() },
=======
                onClick = onStartWorkout,
>>>>>>> 91805edb
                modifier = Modifier.fillMaxWidth()
            ) {
                Text(LocalContext.current.getString(R.string.start_workout))
            }
        }
    }
}

@Composable
fun MealPlanCard(
    mealPlan: PersonalizedMealPlan,
<<<<<<< HEAD
    onNavigateToNutrition: (() -> Unit)? = null
=======
    onViewFullPlan: () -> Unit = {}
>>>>>>> 91805edb
) {
    Card(
        modifier = Modifier.fillMaxWidth(),
        colors = CardDefaults.cardColors(
            containerColor = MaterialTheme.colorScheme.surface
        )
    ) {
        Column(
            modifier = Modifier.padding(16.dp)
        ) {
            Row(
                verticalAlignment = Alignment.CenterVertically
            ) {
                Icon(
                    imageVector = Icons.Default.Restaurant,
                    contentDescription = null,
                    tint = MaterialTheme.colorScheme.primary
                )
                Spacer(modifier = Modifier.width(8.dp))
                Text(
                    text = mealPlan.title,
                    style = MaterialTheme.typography.titleMedium,
                    fontWeight = FontWeight.Bold
                )
            }
            
            Spacer(modifier = Modifier.height(8.dp))
            
            Row(
                modifier = Modifier.fillMaxWidth(),
                horizontalArrangement = Arrangement.SpaceBetween
            ) {
                Text(
                    text = "🔥 ${mealPlan.dailyCalories} kcal",
                    style = MaterialTheme.typography.bodySmall
                )
                Text(
                    text = "🥩 ${mealPlan.macroTargets.protein}g Protein",
                    style = MaterialTheme.typography.bodySmall
                )
            }
            
            Spacer(modifier = Modifier.height(12.dp))
            
            mealPlan.meals.take(2).forEach { meal ->
                Row(
                    modifier = Modifier.fillMaxWidth(),
                    horizontalArrangement = Arrangement.SpaceBetween
                ) {
                    Text(
                        text = meal.name,
                        style = MaterialTheme.typography.bodyMedium
                    )
                    Text(
                        text = "${meal.calories} kcal",
                        style = MaterialTheme.typography.bodySmall,
                        color = MaterialTheme.colorScheme.onSurfaceVariant
                    )
                }
                Spacer(modifier = Modifier.height(4.dp))
            }
            
            Spacer(modifier = Modifier.height(12.dp))
            
            Button(
<<<<<<< HEAD
                onClick = { onNavigateToNutrition?.invoke() },
=======
                onClick = onViewFullPlan,
>>>>>>> 91805edb
                modifier = Modifier.fillMaxWidth()
            ) {
                Text(LocalContext.current.getString(R.string.view_full_plan))
            }
        }
    }
}

@Composable
fun ProgressAnalysisCard(analysis: ProgressAnalysis) {
    Card(
        modifier = Modifier.fillMaxWidth(),
        colors = CardDefaults.cardColors(
            containerColor = MaterialTheme.colorScheme.surface
        )
    ) {
        Column(
            modifier = Modifier.padding(16.dp)
        ) {
            Row(
                verticalAlignment = Alignment.CenterVertically
            ) {
                Icon(
                    imageVector = Icons.AutoMirrored.Filled.TrendingUp,
                    contentDescription = null,
                    tint = MaterialTheme.colorScheme.primary
                )
                Spacer(modifier = Modifier.width(8.dp))
                Text(
                    text = "Fortschritts-Analyse",
                    style = MaterialTheme.typography.titleMedium,
                    fontWeight = FontWeight.Bold
                )
            }
            
            Spacer(modifier = Modifier.height(12.dp))
            
            Text(
                text = "Trend: ${analysis.weightTrend}",
                style = MaterialTheme.typography.bodyMedium,
                fontWeight = FontWeight.Medium
            )
            
            Spacer(modifier = Modifier.height(8.dp))
            
            LinearProgressIndicator(
                progress = { analysis.adherenceScore },
                modifier = Modifier.fillMaxWidth(),
            )
            
            Spacer(modifier = Modifier.height(4.dp))
            
            Text(
                text = "Einhaltung: ${(analysis.adherenceScore * 100).toInt()}%",
                style = MaterialTheme.typography.bodySmall,
                color = MaterialTheme.colorScheme.onSurfaceVariant
            )
            
            if (analysis.insights.isNotEmpty()) {
                Spacer(modifier = Modifier.height(12.dp))
                Text(
                    text = "Insights:",
                    style = MaterialTheme.typography.bodyMedium,
                    fontWeight = FontWeight.Medium
                )
                analysis.insights.take(2).forEach { insight ->
                    Text(
                        text = "• $insight",
                        style = MaterialTheme.typography.bodySmall,
                        color = MaterialTheme.colorScheme.onSurfaceVariant
                    )
                }
            }
        }
    }
}

@Composable
fun QuickActionsCard(
    onGenerateWorkout: () -> Unit,
    onGetNutritionAdvice: () -> Unit,
    onAnalyzeProgress: () -> Unit
) {
    val context = LocalContext.current
    
    Card(
        modifier = Modifier.fillMaxWidth(),
        colors = CardDefaults.cardColors(
            containerColor = MaterialTheme.colorScheme.surface
        )
    ) {
        Column(
            modifier = Modifier.padding(16.dp)
        ) {
            Text(
                text = context.getString(R.string.quick_actions),
                style = MaterialTheme.typography.titleMedium,
                fontWeight = FontWeight.Bold
            )
            
            Spacer(modifier = Modifier.height(12.dp))
            
            Row(
                modifier = Modifier.fillMaxWidth(),
                horizontalArrangement = Arrangement.SpaceEvenly
            ) {
                Column(
                    horizontalAlignment = Alignment.CenterHorizontally,
                    modifier = Modifier.weight(1f)
                ) {
                    IconButton(
                        onClick = onGenerateWorkout,
                        modifier = Modifier
                            .background(
                                MaterialTheme.colorScheme.primaryContainer,
                                RoundedCornerShape(12.dp)
                            )
                            .size(48.dp)
                    ) {
                        Icon(
                            imageVector = Icons.Default.FitnessCenter,
                            contentDescription = context.getString(R.string.icon_fitness_center),
                            tint = MaterialTheme.colorScheme.primary
                        )
                    }
                    Text(
                        text = context.getString(R.string.workout),
                        style = MaterialTheme.typography.bodySmall
                    )
                }
                
                Column(
                    horizontalAlignment = Alignment.CenterHorizontally,
                    modifier = Modifier.weight(1f)
                ) {
                    IconButton(
                        onClick = onGetNutritionAdvice,
                        modifier = Modifier
                            .background(
                                MaterialTheme.colorScheme.primaryContainer,
                                RoundedCornerShape(12.dp)
                            )
                            .size(48.dp)
                    ) {
                        Icon(
                            imageVector = Icons.Default.Restaurant,
                            contentDescription = context.getString(R.string.icon_restaurant),
                            tint = MaterialTheme.colorScheme.primary
                        )
                    }
                    Text(
                        text = context.getString(R.string.nutrition),
                        style = MaterialTheme.typography.bodySmall
                    )
                }
                
                Column(
                    horizontalAlignment = Alignment.CenterHorizontally,
                    modifier = Modifier.weight(1f)
                ) {
                    IconButton(
                        onClick = onAnalyzeProgress,
                        modifier = Modifier
                            .background(
                                MaterialTheme.colorScheme.primaryContainer,
                                RoundedCornerShape(12.dp)
                            )
                            .size(48.dp)
                    ) {
                        Icon(
                            imageVector = Icons.Default.Analytics,
                            contentDescription = context.getString(R.string.icon_analytics),
                            tint = MaterialTheme.colorScheme.primary
                        )
                    }
                    Text(
                        text = context.getString(R.string.analysis),
                        style = MaterialTheme.typography.bodySmall
                    )
                }
            }
        }
    }
}

@Composable
fun ApiKeyErrorDisplay(
    onNavigateToApiKeys: (() -> Unit)?,
    onRetry: () -> Unit
) {
    val context = LocalContext.current
    
    Column(
        horizontalAlignment = Alignment.CenterHorizontally,
        modifier = Modifier.padding(24.dp)
    ) {
        Icon(
            imageVector = Icons.Default.Key,
            contentDescription = null,
            tint = MaterialTheme.colorScheme.primary,
            modifier = Modifier.size(64.dp)
        )
        Spacer(modifier = Modifier.height(16.dp))
        
        Text(
            text = "API-Schlüssel erforderlich",
            style = MaterialTheme.typography.titleLarge,
            fontWeight = FontWeight.Bold
        )
        
        Spacer(modifier = Modifier.height(8.dp))
        
        Text(
            text = "Für die AI Personal Trainer Features wird ein gültiger Gemini API-Schlüssel benötigt.",
            style = MaterialTheme.typography.bodyMedium,
            color = MaterialTheme.colorScheme.onSurfaceVariant,
            textAlign = androidx.compose.ui.text.style.TextAlign.Center
        )
        
        Spacer(modifier = Modifier.height(16.dp))
        
        // Show current configuration status
        Card(
            colors = CardDefaults.cardColors(
                containerColor = MaterialTheme.colorScheme.secondaryContainer
            )
        ) {
            Column(
                modifier = Modifier.padding(16.dp)
            ) {
                Text(
                    text = "Aktueller Status:",
                    style = MaterialTheme.typography.titleSmall,
                    fontWeight = FontWeight.Bold
                )
                Spacer(modifier = Modifier.height(8.dp))
                Text(
                    text = ApiKeys.getConfigurationStatus(context),
                    style = MaterialTheme.typography.bodySmall,
                    fontFamily = androidx.compose.ui.text.font.FontFamily.Monospace,
                    color = MaterialTheme.colorScheme.onSecondaryContainer
                )
            }
        }
        
        Spacer(modifier = Modifier.height(24.dp))
        
        // Action buttons
        Row(
            horizontalArrangement = Arrangement.spacedBy(12.dp)
        ) {
            OutlinedButton(
                onClick = onRetry,
                modifier = Modifier.weight(1f)
            ) {
                Icon(
                    imageVector = Icons.Default.Refresh,
                    contentDescription = null,
                    modifier = Modifier.size(18.dp)
                )
                Spacer(modifier = Modifier.width(8.dp))
                Text("Erneut prüfen")
            }
            
            Button(
                onClick = { onNavigateToApiKeys?.invoke() },
                modifier = Modifier.weight(1f)
            ) {
                Icon(
                    imageVector = Icons.Default.Settings,
                    contentDescription = null,
                    modifier = Modifier.size(18.dp)
                )
                Spacer(modifier = Modifier.width(8.dp))
                Text("API-Schlüssel")
            }
        }
        
        Spacer(modifier = Modifier.height(16.dp))
        
        // Help text
        Text(
            text = "💡 Tipp: Gemini API-Schlüssel erhalten Sie kostenlos bei aistudio.google.com",
            style = MaterialTheme.typography.bodySmall,
            color = MaterialTheme.colorScheme.onSurfaceVariant,
            textAlign = androidx.compose.ui.text.style.TextAlign.Center
        )
    }
}<|MERGE_RESOLUTION|>--- conflicted
+++ resolved
@@ -42,17 +42,12 @@
 fun AIPersonalTrainerScreen(
     onBack: (() -> Unit)? = null,
     onNavigateToApiKeys: (() -> Unit)? = null,
-<<<<<<< HEAD
     onNavigateToWorkout: (() -> Unit)? = null,
     onNavigateToNutrition: (() -> Unit)? = null,
     onNavigateToProgress: (() -> Unit)? = null,
-=======
     onNavigateToHiitBuilder: (() -> Unit)? = null,
-    onNavigateToNutrition: (() -> Unit)? = null,
     onNavigateToAnalytics: (() -> Unit)? = null,
-    onNavigateToWorkout: ((goal: String, minutes: Int) -> Unit)? = null,
     onNavigateToRecipeGeneration: (() -> Unit)? = null,
->>>>>>> 91805edb
     contentPadding: PaddingValues = PaddingValues(0.dp)
 ) {
     val context = LocalContext.current
@@ -256,13 +251,11 @@
                     item {
                         WorkoutPlanCard(
                             workoutPlan = workoutPlan,
-<<<<<<< HEAD
-                            onNavigateToWorkout = onNavigateToWorkout
-=======
+                            onNavigateToWorkout = onNavigateToWorkout,
                             onStartWorkout = {
-                                onNavigateToWorkout?.invoke("Muskelaufbau", workoutPlan.estimatedDuration)
+                                // Support both signature styles
+                                onNavigateToWorkout?.invoke()
                             }
->>>>>>> 91805edb
                         )
                     }
                 }
@@ -272,13 +265,10 @@
                     item {
                         MealPlanCard(
                             mealPlan = mealPlan,
-<<<<<<< HEAD
-                            onNavigateToNutrition = onNavigateToNutrition
-=======
+                            onNavigateToNutrition = onNavigateToNutrition,
                             onViewFullPlan = {
                                 onNavigateToRecipeGeneration?.invoke()
                             }
->>>>>>> 91805edb
                         )
                     }
                 }
@@ -293,21 +283,15 @@
                 // Quick Actions
                 item {
                     QuickActionsCard(
-<<<<<<< HEAD
-                        onGenerateWorkout = { onNavigateToWorkout?.invoke() },
-                        onGetNutritionAdvice = { onNavigateToNutrition?.invoke() },
-                        onAnalyzeProgress = { onNavigateToProgress?.invoke() }
-=======
-                        onGenerateWorkout = {
+                        onGenerateWorkout = { 
+                            onNavigateToWorkout?.invoke()
                             onNavigateToHiitBuilder?.invoke()
                         },
-                        onGetNutritionAdvice = {
-                            onNavigateToNutrition?.invoke()
-                        },
-                        onAnalyzeProgress = {
+                        onGetNutritionAdvice = { onNavigateToNutrition?.invoke() },
+                        onAnalyzeProgress = { 
+                            onNavigateToProgress?.invoke()
                             onNavigateToAnalytics?.invoke()
                         }
->>>>>>> 91805edb
                     )
                 }
             }
@@ -445,11 +429,8 @@
 @Composable
 fun WorkoutPlanCard(
     workoutPlan: WorkoutPlan,
-<<<<<<< HEAD
-    onNavigateToWorkout: (() -> Unit)? = null
-=======
+    onNavigateToWorkout: (() -> Unit)? = null,
     onStartWorkout: () -> Unit = {}
->>>>>>> 91805edb
 ) {
     Card(
         modifier = Modifier.fillMaxWidth(),
@@ -507,11 +488,10 @@
             Spacer(modifier = Modifier.height(12.dp))
             
             Button(
-<<<<<<< HEAD
-                onClick = { onNavigateToWorkout?.invoke() },
-=======
-                onClick = onStartWorkout,
->>>>>>> 91805edb
+                onClick = { 
+                    onNavigateToWorkout?.invoke()
+                    onStartWorkout()
+                },
                 modifier = Modifier.fillMaxWidth()
             ) {
                 Text(LocalContext.current.getString(R.string.start_workout))
@@ -523,11 +503,8 @@
 @Composable
 fun MealPlanCard(
     mealPlan: PersonalizedMealPlan,
-<<<<<<< HEAD
-    onNavigateToNutrition: (() -> Unit)? = null
-=======
+    onNavigateToNutrition: (() -> Unit)? = null,
     onViewFullPlan: () -> Unit = {}
->>>>>>> 91805edb
 ) {
     Card(
         modifier = Modifier.fillMaxWidth(),
@@ -593,11 +570,10 @@
             Spacer(modifier = Modifier.height(12.dp))
             
             Button(
-<<<<<<< HEAD
-                onClick = { onNavigateToNutrition?.invoke() },
-=======
-                onClick = onViewFullPlan,
->>>>>>> 91805edb
+                onClick = { 
+                    onNavigateToNutrition?.invoke()
+                    onViewFullPlan()
+                },
                 modifier = Modifier.fillMaxWidth()
             ) {
                 Text(LocalContext.current.getString(R.string.view_full_plan))
