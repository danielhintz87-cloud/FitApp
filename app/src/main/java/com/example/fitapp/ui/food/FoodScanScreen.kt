--- conflicted
+++ resolved
@@ -16,12 +16,11 @@
 import androidx.compose.ui.Modifier
 import androidx.compose.ui.platform.LocalContext
 import androidx.compose.ui.unit.dp
-<<<<<<< HEAD
+
 import androidx.compose.ui.graphics.asImageBitmap
 import androidx.core.content.ContextCompat
 import coil.compose.AsyncImage
-=======
->>>>>>> fdf58277
+
 import com.example.fitapp.ai.AiProvider
 import com.example.fitapp.data.db.AppDatabase
 import com.example.fitapp.data.repo.NutritionRepository
@@ -31,11 +30,11 @@
 import java.time.ZoneId
 
 @Composable
-<<<<<<< HEAD
+
 fun FoodScanScreen(contentPadding: PaddingValues, provider: AiProvider, onLogged: () -> Unit) {
-=======
+
 fun FoodScanScreen(contentPadding: PaddingValues, provider: AiProvider) {
->>>>>>> fdf58277
+
     val ctx = LocalContext.current
     val repo = remember { NutritionRepository(AppDatabase.get(ctx)) }
     val scope = rememberCoroutineScope()
@@ -57,12 +56,11 @@
         captured = bmp
         picked = null
     }
-<<<<<<< HEAD
+
     val permissionLauncher = rememberLauncherForActivityResult(ActivityResultContracts.RequestPermission()) { granted ->
         if (granted) camera.launch(null)
     }
-=======
->>>>>>> fdf58277
+
 
     Column(
         modifier = Modifier
@@ -105,7 +103,7 @@
         BudgetBar(consumed = consumed, target = target)
         Row(horizontalArrangement = Arrangement.spacedBy(8.dp)) {
             Button(onClick = { picker.launch(PickVisualMediaRequest(ActivityResultContracts.PickVisualMedia.ImageOnly)) }) { Text("Foto wählen") }
-<<<<<<< HEAD
+
             Button(onClick = {
                 if (ContextCompat.checkSelfPermission(ctx, Manifest.permission.CAMERA) == PackageManager.PERMISSION_GRANTED) {
                     camera.launch(null)
@@ -113,9 +111,9 @@
                     permissionLauncher.launch(Manifest.permission.CAMERA)
                 }
             }) { Text("Foto aufnehmen") }
-=======
+
             Button(onClick = { camera.launch(null) }) { Text("Foto aufnehmen") }
->>>>>>> fdf58277
+ main
             OutlinedButton(enabled = (picked != null || captured != null) && !loading, onClick = {
                 loading = true
                 scope.launch {
@@ -133,17 +131,17 @@
                 }
             }) { Text(if (loading) "Analysiere…" else "Kalorien schätzen") }
         }
-<<<<<<< HEAD
+
         picked?.let {
             AsyncImage(model = it, contentDescription = "Selected food image for analysis", modifier = Modifier.fillMaxWidth().height(200.dp))
         }
         captured?.let {
             Image(bitmap = it.asImageBitmap(), contentDescription = null, modifier = Modifier.fillMaxWidth().height(200.dp))
         }
-=======
+
         picked?.let { Text("Bild: $it", style = MaterialTheme.typography.bodySmall) }
         captured?.let { Text("Foto aufgenommen", style = MaterialTheme.typography.bodySmall) }
->>>>>>> fdf58277
+ 
         estimate?.let { e ->
             ElevatedCard(Modifier.fillMaxWidth()) {
                 Column(Modifier.padding(16.dp), verticalArrangement = Arrangement.spacedBy(8.dp)) {
