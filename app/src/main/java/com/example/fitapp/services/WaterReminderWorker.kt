--- conflicted
+++ resolved
@@ -2,46 +2,12 @@
 
 import android.content.Context
 import androidx.work.*
-import com.example.fitapp.data.db.AppDatabase
-<<<<<<< HEAD
-import com.example.fitapp.data.repo.NutritionRepository
 import com.example.fitapp.domain.usecases.HydrationGoalUseCase
-import java.time.LocalDate
-import java.time.ZoneId
-=======
-import com.example.fitapp.data.prefs.UserPreferencesRepository
-import com.example.fitapp.domain.usecases.HydrationGoalUseCase
-import com.example.fitapp.services.SmartNotificationManager
-import com.example.fitapp.util.time.TimeZoneUtils
 import dagger.assisted.Assisted
 import dagger.assisted.AssistedInject
 import kotlinx.coroutines.flow.first
->>>>>>> 122768aa
 import java.util.concurrent.TimeUnit
-import javax.inject.Inject
 
-<<<<<<< HEAD
-class WaterReminderWorker(
-    context: Context,
-    workerParams: WorkerParameters,
-) : CoroutineWorker(context, workerParams) {
-    override suspend fun doWork(): Result {
-        return try {
-            val database = AppDatabase.get(applicationContext)
-
-            val today = LocalDate.now(ZoneId.systemDefault()).toString()
-            val repo = NutritionRepository(database, applicationContext)
-            val waterIntake = repo.getTotalWaterForDate(today)
-
-            // Use unified hydration goal instead of hardcoded value
-            val hydrationGoalUseCase = HydrationGoalUseCase.create(applicationContext)
-            val targetIntake = hydrationGoalUseCase.getTodaysHydrationGoalMl()
-
-            SmartNotificationManager.showWaterReminder(
-                applicationContext,
-                waterIntake,
-                targetIntake,
-=======
 class WaterReminderWorker @AssistedInject constructor(
     @Assisted context: Context,
     @Assisted workerParams: WorkerParameters,
@@ -62,7 +28,6 @@
                 applicationContext,
                 status.consumedMl,
                 status.goalMl
->>>>>>> 122768aa
             )
 
             Result.success()
@@ -125,14 +90,5 @@
         fun cancelWaterReminders(context: Context) {
             WorkManager.getInstance(context).cancelUniqueWork(WORK_NAME)
         }
-        
-        /**
-         * Reschedules water reminders when hydration goals change.
-         * This ensures notifications are sent with updated goal information.
-         */
-        fun rescheduleOnGoalChange(context: Context) {
-            cancelWaterReminders(context)
-            scheduleWaterReminders(context)
-        }
     }
 }