package com.example.fitapp.services

import android.content.Context
import androidx.work.*
import com.example.fitapp.data.db.AppDatabase
import com.example.fitapp.data.repo.NutritionRepository
import com.example.fitapp.domain.usecases.HydrationGoalUseCase
import com.example.fitapp.services.SmartNotificationManager
import java.time.LocalDate
import java.time.ZoneId
import java.util.concurrent.TimeUnit

class WaterReminderWorker(
    context: Context,
    workerParams: WorkerParameters
) : CoroutineWorker(context, workerParams) {
    
    override suspend fun doWork(): Result {
        return try {
            val database = AppDatabase.get(applicationContext)
            
<<<<<<< HEAD
            val today = LocalDate.now(ZoneId.systemDefault()).toString()
            val repo = NutritionRepository(database)
=======
            val today = LocalDate.now().toString()
            val repo = NutritionRepository(database, applicationContext)
>>>>>>> 91805edb
            val waterIntake = repo.getTotalWaterForDate(today)
            
            // Use unified hydration goal instead of hardcoded value
            val hydrationGoalUseCase = HydrationGoalUseCase.create(applicationContext)
            val targetIntake = hydrationGoalUseCase.getTodaysHydrationGoalMl()
            
            SmartNotificationManager.showWaterReminder(
                applicationContext,
                waterIntake,
                targetIntake
            )
            
            Result.success()
        } catch (e: Exception) {
            Result.failure()
        }
    }
    
    companion object {
        private const val WORK_NAME = "water_reminder_work"
        
        /**
         * Schedules water reminders to run periodically.
         * 
         * This method integrates with HydrationGoalUseCase to ensure reminders
         * are based on the latest unified hydration goals, providing a consistent
         * user experience across all water tracking features.
         * 
         * @param context Application context for WorkManager
         */
        fun scheduleWaterReminders(context: Context) {
            val constraints = Constraints.Builder()
                // No network requirement for water reminders
                .build()
            
            val workRequest = PeriodicWorkRequestBuilder<WaterReminderWorker>(
                2, TimeUnit.HOURS // Every 2 hours
            )
                .setConstraints(constraints)
                .setInitialDelay(30, TimeUnit.MINUTES) // Start after 30 minutes
                .build()
            
            WorkManager.getInstance(context).enqueueUniquePeriodicWork(
                WORK_NAME,
                ExistingPeriodicWorkPolicy.REPLACE,
                workRequest
            )
        }
        
        /**
         * Reschedules water reminders when hydration goals change.
         * 
         * This ensures that the reminder system stays synchronized with
         * the user's current hydration preferences and daily goals.
         * Call this method whenever hydration goals are updated.
         * 
         * @param context Application context for WorkManager
         */
        fun rescheduleOnGoalChange(context: Context) {
            // Cancel existing work and reschedule with updated goals
            // This ensures the next reminder uses the latest goal
            cancelWaterReminders(context)
            scheduleWaterReminders(context)
        }
        
        fun cancelWaterReminders(context: Context) {
            WorkManager.getInstance(context).cancelUniqueWork(WORK_NAME)
        }
    }
}<|MERGE_RESOLUTION|>--- conflicted
+++ resolved
@@ -19,13 +19,8 @@
         return try {
             val database = AppDatabase.get(applicationContext)
             
-<<<<<<< HEAD
             val today = LocalDate.now(ZoneId.systemDefault()).toString()
-            val repo = NutritionRepository(database)
-=======
-            val today = LocalDate.now().toString()
             val repo = NutritionRepository(database, applicationContext)
->>>>>>> 91805edb
             val waterIntake = repo.getTotalWaterForDate(today)
             
             // Use unified hydration goal instead of hardcoded value
