package com.example.fitapp.services

import android.content.Context
import androidx.compose.runtime.Composable
import androidx.compose.runtime.collectAsState
import androidx.compose.runtime.getValue
import androidx.compose.runtime.remember
import androidx.datastore.core.DataStore
import androidx.datastore.dataStore
import com.example.fitapp.data.prefs.UserPreferencesProto
import com.example.fitapp.data.prefs.UserPreferencesSerializer
import kotlinx.coroutines.CoroutineScope
import kotlinx.coroutines.Dispatchers
import kotlinx.coroutines.GlobalScope
import kotlinx.coroutines.SupervisorJob
import kotlinx.coroutines.flow.MutableStateFlow
import kotlinx.coroutines.flow.StateFlow
import kotlinx.coroutines.flow.asStateFlow
import kotlinx.coroutines.flow.first
import kotlinx.coroutines.flow.map
import kotlinx.coroutines.launch

/**
 * 🚀 User Experience Manager
<<<<<<< HEAD
 * 
 * Manages user onboarding, preferences, and first-time experience using Proto DataStore
=======
 *
 * Manages user onboarding, preferences, and first-time experience
>>>>>>> 072127f1
 */
class UserExperienceManager(private val context: Context) {
    companion object {
<<<<<<< HEAD
=======
        private const val PREFS_NAME = "fitapp_user_experience"
        private const val KEY_ONBOARDING_COMPLETED = "onboarding_completed"
        private const val KEY_FIRST_LAUNCH = "first_launch"
        private const val KEY_UNIFIED_DASHBOARD_SHOWN = "unified_dashboard_shown"
        private const val KEY_FEATURES_DISCOVERED = "features_discovered"
        private const val KEY_APP_VERSION_SEEN = "app_version_seen"

>>>>>>> 072127f1
        @Volatile
        private var INSTANCE: UserExperienceManager? = null

        fun getInstance(context: Context): UserExperienceManager {
            return INSTANCE ?: synchronized(this) {
                INSTANCE ?: UserExperienceManager(context.applicationContext).also { INSTANCE = it }
            }
        }
    }
<<<<<<< HEAD
    
    // Use the same proto DataStore instance
    private val Context.dataStore: DataStore<UserPreferencesProto> by dataStore(
        fileName = "user_preferences.pb",
        serializer = UserPreferencesSerializer
    )
    
=======

    private val prefs: SharedPreferences = context.getSharedPreferences(PREFS_NAME, Context.MODE_PRIVATE)

>>>>>>> 072127f1
    private val _userExperienceState = MutableStateFlow(getUserExperienceState())
    val userExperienceState: StateFlow<UserExperienceState> = _userExperienceState.asStateFlow()

    private fun getUserExperienceState(): UserExperienceState {
        return UserExperienceState(
<<<<<<< HEAD
            isFirstLaunch = true, // Will be loaded from DataStore
            hasCompletedOnboarding = false,
            hasSeenUnifiedDashboard = false,
            discoveredFeatures = emptySet(),
            lastSeenAppVersion = "1.0.0"
        )
    }
    
    /**
     * Load user experience state from Proto DataStore
     */
    suspend fun loadUserExperienceState(): UserExperienceState {
        val prefs = context.dataStore.data.first()
        return UserExperienceState(
            isFirstLaunch = prefs.firstLaunch,
            hasCompletedOnboarding = prefs.onboardingCompleted,
            hasSeenUnifiedDashboard = prefs.unifiedDashboardShown,
            discoveredFeatures = prefs.featuresDiscoveredList.toSet(),
            lastSeenAppVersion = prefs.appVersionSeen.ifEmpty { "1.0.0" }
=======
            isFirstLaunch = prefs.getBoolean(KEY_FIRST_LAUNCH, true),
            hasCompletedOnboarding = prefs.getBoolean(KEY_ONBOARDING_COMPLETED, false),
            hasSeenUnifiedDashboard = prefs.getBoolean(KEY_UNIFIED_DASHBOARD_SHOWN, false),
            discoveredFeatures = prefs.getStringSet(KEY_FEATURES_DISCOVERED, emptySet()) ?: emptySet(),
            lastSeenAppVersion = prefs.getString(KEY_APP_VERSION_SEEN, "1.0.0") ?: "1.0.0",
>>>>>>> 072127f1
        )
    }

    /**
     * Initialize and load state from DataStore
     */
    suspend fun initialize() {
        val state = loadUserExperienceState()
        _userExperienceState.value = state
    }
    
    /**
     * Mark onboarding as completed
     */
<<<<<<< HEAD
    suspend fun markOnboardingCompleted() {
        context.dataStore.updateData { prefs ->
            prefs.toBuilder()
                .setOnboardingCompleted(true)
                .setFirstLaunch(false)
                .build()
        }
        _userExperienceState.value = _userExperienceState.value.copy(
            hasCompletedOnboarding = true,
            isFirstLaunch = false
        )
=======
    fun completeOnboarding() {
        prefs.edit()
            .putBoolean(KEY_ONBOARDING_COMPLETED, true)
            .putBoolean(KEY_FIRST_LAUNCH, false)
            .apply()

        _userExperienceState.value = getUserExperienceState()
>>>>>>> 072127f1
    }

    /**
     * Mark onboarding as completed (non-suspend version for UI compatibility)
     */
<<<<<<< HEAD
    fun completeOnboarding() {
        // Use the existing state flow mechanism
        _userExperienceState.value = _userExperienceState.value.copy(
            hasCompletedOnboarding = true,
            isFirstLaunch = false
        )
        // Launch coroutine to persist changes
        GlobalScope.launch {
            markOnboardingCompleted()
        }
=======
    fun markUnifiedDashboardSeen() {
        prefs.edit()
            .putBoolean(KEY_UNIFIED_DASHBOARD_SHOWN, true)
            .apply()

        _userExperienceState.value = getUserExperienceState()
>>>>>>> 072127f1
    }

    /**
     * Mark app launch (no longer first launch)
     */
<<<<<<< HEAD
    suspend fun markAppLaunched() {
        context.dataStore.updateData { prefs ->
            prefs.toBuilder()
                .setFirstLaunch(false)
                .build()
        }
        _userExperienceState.value = _userExperienceState.value.copy(isFirstLaunch = false)
=======
    fun markFeatureDiscovered(feature: String) {
        val currentFeatures = prefs.getStringSet(KEY_FEATURES_DISCOVERED, emptySet())?.toMutableSet() ?: mutableSetOf()
        currentFeatures.add(feature)

        prefs.edit()
            .putStringSet(KEY_FEATURES_DISCOVERED, currentFeatures)
            .apply()

        _userExperienceState.value = getUserExperienceState()
>>>>>>> 072127f1
    }

    /**
     * Mark unified dashboard as seen (suspend version)
     */
    suspend fun markUnifiedDashboardSeenSuspend() {
        context.dataStore.updateData { prefs ->
            prefs.toBuilder()
                .setUnifiedDashboardShown(true)
                .build()
        }
        _userExperienceState.value = _userExperienceState.value.copy(hasSeenUnifiedDashboard = true)
    }

    /**
     * Add a discovered feature
     */
    suspend fun addDiscoveredFeature(feature: String) {
        val currentFeatures = _userExperienceState.value.discoveredFeatures
        if (!currentFeatures.contains(feature)) {
            val newFeatures = currentFeatures + feature
            context.dataStore.updateData { prefs ->
                prefs.toBuilder()
                    .clearFeaturesDiscovered()
                    .addAllFeaturesDiscovered(newFeatures)
                    .build()
            }
            _userExperienceState.value = _userExperienceState.value.copy(
                discoveredFeatures = newFeatures
            )
        }
    }

    /**
     * Update last seen app version
     */
<<<<<<< HEAD
    suspend fun updateLastSeenAppVersion(version: String) {
        context.dataStore.updateData { prefs ->
            prefs.toBuilder()
                .setAppVersionSeen(version)
                .build()
=======
    fun getPreferredStartScreen(): String {
        val hasSeenUnified = prefs.getBoolean(KEY_UNIFIED_DASHBOARD_SHOWN, false)
        val hasCompletedOnboarding = prefs.getBoolean(KEY_ONBOARDING_COMPLETED, false)

        return when {
            !hasCompletedOnboarding -> "onboarding"
            !hasSeenUnified -> "unified_dashboard"
            else -> "unified_dashboard" // Default to unified experience
>>>>>>> 072127f1
        }
        _userExperienceState.value = _userExperienceState.value.copy(lastSeenAppVersion = version)
    }

    /**
     * Reset all user experience data
     */
    suspend fun reset() {
        context.dataStore.updateData { prefs ->
            prefs.toBuilder()
                .setOnboardingCompleted(false)
                .setFirstLaunch(true)
                .setUnifiedDashboardShown(false)
                .clearFeaturesDiscovered()
                .setAppVersionSeen("1.0.0")
                .build()
        }
        _userExperienceState.value = getUserExperienceState()
    }
<<<<<<< HEAD
    
    // Flow-based access for reactive UI
    val isFirstLaunchFlow = context.dataStore.data.map { it.firstLaunch }
    val hasCompletedOnboardingFlow = context.dataStore.data.map { it.onboardingCompleted }
    val hasSeenUnifiedDashboardFlow = context.dataStore.data.map { it.unifiedDashboardShown }

    /**
     * Check if user should see onboarding (suspend version)
     */
    suspend fun shouldShowOnboardingSuspend(): Boolean {
        val prefs = context.dataStore.data.first()
        return !prefs.onboardingCompleted
    }

    /**
     * Check if this is a first launch (suspend version)
     */
    suspend fun isFirstLaunchSuspend(): Boolean {
        val prefs = context.dataStore.data.first()
        return prefs.firstLaunch
    }

    /**
     * Get user's preferred starting screen (suspend version)
     */
    suspend fun getPreferredStartScreenSuspend(): String {
        val prefs = context.dataStore.data.first()
        
        return when {
            !prefs.onboardingCompleted -> "onboarding"
            !prefs.unifiedDashboardShown -> "unified_dashboard"
            else -> "unified_dashboard" // Default to unified experience
        }
    }
=======
>>>>>>> 072127f1

    /**
     * Get personalized recommendations based on discovered features
     */
    suspend fun getPersonalizedRecommendations(): List<FeatureRecommendation> {
        val prefs = context.dataStore.data.first()
        val discoveredFeatures = prefs.featuresDiscoveredList.toSet()
        val recommendations = mutableListOf<FeatureRecommendation>()

        // Recommend based on what user hasn't discovered yet
        if (!discoveredFeatures.contains("bmi_calculator")) {
            recommendations.add(
                FeatureRecommendation(
                    feature = "bmi_calculator",
                    title = "BMI Calculator entdecken",
                    description = "Verfolge deine Gewichtsziele mit unserem smarten BMI Rechner",
                    priority = 8,
                ),
            )
        }

        if (!discoveredFeatures.contains("intervallfasten")) {
            recommendations.add(
                FeatureRecommendation(
                    feature = "fasting",
                    title = "Intervallfasten ausprobieren",
                    description = "6 professionelle Fasten-Protokolle für optimale Gesundheit",
                    priority = 9,
                ),
            )
        }

        if (!discoveredFeatures.contains("ai_personal_trainer")) {
            recommendations.add(
                FeatureRecommendation(
                    feature = "ai_personal_trainer",
                    title = "AI Personal Trainer",
                    description = "Personalisierte Trainingspläne powered by KI",
                    priority = 10,
                ),
            )
        }

        if (!discoveredFeatures.contains("barcode_scanner")) {
            recommendations.add(
                FeatureRecommendation(
                    feature = "barcode_scanner",
                    title = "Barcode Scanner nutzen",
                    description = "Scanne Produkte für instant Nährwert-Information",
                    priority = 7,
                ),
            )
        }

        if (!discoveredFeatures.contains("recipes")) {
            recommendations.add(
                FeatureRecommendation(
                    feature = "recipes",
                    title = "Gesunde Rezepte",
                    description = "AI-generierte Rezepte passend zu deinen Zielen",
                    priority = 6,
                ),
            )
        }

        return recommendations.sortedByDescending { it.priority }
    }

    /**
     * Mark unified dashboard as seen (non-suspend version for UI compatibility)
     */
    fun markUnifiedDashboardSeen() {
        _userExperienceState.value = _userExperienceState.value.copy(hasSeenUnifiedDashboard = true)
        GlobalScope.launch {
            markUnifiedDashboardSeenSuspend()
        }
    }
    
    /**
     * Track discovered features for personalization (non-suspend version)
     */
    fun markFeatureDiscovered(feature: String) {
        val currentFeatures = _userExperienceState.value.discoveredFeatures
        if (!currentFeatures.contains(feature)) {
            val newFeatures = currentFeatures + feature
            _userExperienceState.value = _userExperienceState.value.copy(
                discoveredFeatures = newFeatures
            )
            GlobalScope.launch {
                addDiscoveredFeature(feature)
            }
        }
    }
    
    /**
     * Check if user should see onboarding (non-suspend version)
     */
    fun shouldShowOnboarding(): Boolean {
        return !_userExperienceState.value.hasCompletedOnboarding
    }
    
    /**
     * Check if this is a first launch (non-suspend version)
     */
    fun isFirstLaunch(): Boolean {
        return _userExperienceState.value.isFirstLaunch
    }
    
    /**
     * Get user's preferred starting screen (non-suspend version)
     */
    fun getPreferredStartScreen(): String {
        val state = _userExperienceState.value
        return when {
            !state.hasCompletedOnboarding -> "onboarding"
            !state.hasSeenUnifiedDashboard -> "unified_dashboard"
            else -> "unified_dashboard" // Default to unified experience
        }
    }
    
    /**
     * Reset all user experience data (non-suspend version)
     */
    fun resetUserExperience() {
        _userExperienceState.value = getUserExperienceState()
        GlobalScope.launch {
            reset()
        }
    }
}

/**
 * State representing user's experience progress
 */
data class UserExperienceState(
    val isFirstLaunch: Boolean = true,
    val hasCompletedOnboarding: Boolean = false,
    val hasSeenUnifiedDashboard: Boolean = false,
    val discoveredFeatures: Set<String> = emptySet(),
    val lastSeenAppVersion: String = "1.0.0",
) {
    /**
     * Calculate user engagement level based on discovered features
     */
    fun getEngagementLevel(): UserEngagementLevel {
        return when (discoveredFeatures.size) {
            0 -> UserEngagementLevel.NEW
            in 1..2 -> UserEngagementLevel.EXPLORING
            in 3..5 -> UserEngagementLevel.ACTIVE
            in 6..8 -> UserEngagementLevel.ENGAGED
            else -> UserEngagementLevel.POWER_USER
        }
    }

    /**
     * Get completion percentage for feature discovery
     */
    fun getFeatureDiscoveryProgress(): Float {
        val totalFeatures = 10 // Total major features in the app
        return (discoveredFeatures.size.toFloat() / totalFeatures).coerceAtMost(1.0f)
    }
}

/**
 * User engagement levels for personalization
 */
enum class UserEngagementLevel {
    NEW,
    EXPLORING,
    ACTIVE,
    ENGAGED,
    POWER_USER,
}

/**
 * Feature recommendation for personalized suggestions
 */
data class FeatureRecommendation(
    val feature: String,
    val title: String,
    val description: String,
    val priority: Int,
)

/**
 * Composable helper to access user experience state
 */
@Composable
fun rememberUserExperienceState(context: Context): UserExperienceState {
    val manager = remember(context) { UserExperienceManager.getInstance(context) }
    val state by manager.userExperienceState.collectAsState()
    return state
}

/**
 * Composable helper to access user experience manager
 */
@Composable
fun rememberUserExperienceManager(context: Context): UserExperienceManager {
    return remember(context) { UserExperienceManager.getInstance(context) }
}<|MERGE_RESOLUTION|>--- conflicted
+++ resolved
@@ -1,39 +1,22 @@
 package com.example.fitapp.services
 
 import android.content.Context
+import android.content.SharedPreferences
 import androidx.compose.runtime.Composable
 import androidx.compose.runtime.collectAsState
 import androidx.compose.runtime.getValue
 import androidx.compose.runtime.remember
-import androidx.datastore.core.DataStore
-import androidx.datastore.dataStore
-import com.example.fitapp.data.prefs.UserPreferencesProto
-import com.example.fitapp.data.prefs.UserPreferencesSerializer
-import kotlinx.coroutines.CoroutineScope
-import kotlinx.coroutines.Dispatchers
-import kotlinx.coroutines.GlobalScope
-import kotlinx.coroutines.SupervisorJob
 import kotlinx.coroutines.flow.MutableStateFlow
 import kotlinx.coroutines.flow.StateFlow
 import kotlinx.coroutines.flow.asStateFlow
-import kotlinx.coroutines.flow.first
-import kotlinx.coroutines.flow.map
-import kotlinx.coroutines.launch
 
 /**
  * 🚀 User Experience Manager
-<<<<<<< HEAD
- * 
- * Manages user onboarding, preferences, and first-time experience using Proto DataStore
-=======
  *
  * Manages user onboarding, preferences, and first-time experience
->>>>>>> 072127f1
  */
 class UserExperienceManager(private val context: Context) {
     companion object {
-<<<<<<< HEAD
-=======
         private const val PREFS_NAME = "fitapp_user_experience"
         private const val KEY_ONBOARDING_COMPLETED = "onboarding_completed"
         private const val KEY_FIRST_LAUNCH = "first_launch"
@@ -41,7 +24,6 @@
         private const val KEY_FEATURES_DISCOVERED = "features_discovered"
         private const val KEY_APP_VERSION_SEEN = "app_version_seen"
 
->>>>>>> 072127f1
         @Volatile
         private var INSTANCE: UserExperienceManager? = null
 
@@ -51,78 +33,25 @@
             }
         }
     }
-<<<<<<< HEAD
-    
-    // Use the same proto DataStore instance
-    private val Context.dataStore: DataStore<UserPreferencesProto> by dataStore(
-        fileName = "user_preferences.pb",
-        serializer = UserPreferencesSerializer
-    )
-    
-=======
 
     private val prefs: SharedPreferences = context.getSharedPreferences(PREFS_NAME, Context.MODE_PRIVATE)
 
->>>>>>> 072127f1
     private val _userExperienceState = MutableStateFlow(getUserExperienceState())
     val userExperienceState: StateFlow<UserExperienceState> = _userExperienceState.asStateFlow()
 
     private fun getUserExperienceState(): UserExperienceState {
         return UserExperienceState(
-<<<<<<< HEAD
-            isFirstLaunch = true, // Will be loaded from DataStore
-            hasCompletedOnboarding = false,
-            hasSeenUnifiedDashboard = false,
-            discoveredFeatures = emptySet(),
-            lastSeenAppVersion = "1.0.0"
-        )
-    }
-    
-    /**
-     * Load user experience state from Proto DataStore
-     */
-    suspend fun loadUserExperienceState(): UserExperienceState {
-        val prefs = context.dataStore.data.first()
-        return UserExperienceState(
-            isFirstLaunch = prefs.firstLaunch,
-            hasCompletedOnboarding = prefs.onboardingCompleted,
-            hasSeenUnifiedDashboard = prefs.unifiedDashboardShown,
-            discoveredFeatures = prefs.featuresDiscoveredList.toSet(),
-            lastSeenAppVersion = prefs.appVersionSeen.ifEmpty { "1.0.0" }
-=======
             isFirstLaunch = prefs.getBoolean(KEY_FIRST_LAUNCH, true),
             hasCompletedOnboarding = prefs.getBoolean(KEY_ONBOARDING_COMPLETED, false),
             hasSeenUnifiedDashboard = prefs.getBoolean(KEY_UNIFIED_DASHBOARD_SHOWN, false),
             discoveredFeatures = prefs.getStringSet(KEY_FEATURES_DISCOVERED, emptySet()) ?: emptySet(),
             lastSeenAppVersion = prefs.getString(KEY_APP_VERSION_SEEN, "1.0.0") ?: "1.0.0",
->>>>>>> 072127f1
         )
     }
 
     /**
-     * Initialize and load state from DataStore
-     */
-    suspend fun initialize() {
-        val state = loadUserExperienceState()
-        _userExperienceState.value = state
-    }
-    
-    /**
      * Mark onboarding as completed
      */
-<<<<<<< HEAD
-    suspend fun markOnboardingCompleted() {
-        context.dataStore.updateData { prefs ->
-            prefs.toBuilder()
-                .setOnboardingCompleted(true)
-                .setFirstLaunch(false)
-                .build()
-        }
-        _userExperienceState.value = _userExperienceState.value.copy(
-            hasCompletedOnboarding = true,
-            isFirstLaunch = false
-        )
-=======
     fun completeOnboarding() {
         prefs.edit()
             .putBoolean(KEY_ONBOARDING_COMPLETED, true)
@@ -130,45 +59,22 @@
             .apply()
 
         _userExperienceState.value = getUserExperienceState()
->>>>>>> 072127f1
-    }
-
-    /**
-     * Mark onboarding as completed (non-suspend version for UI compatibility)
-     */
-<<<<<<< HEAD
-    fun completeOnboarding() {
-        // Use the existing state flow mechanism
-        _userExperienceState.value = _userExperienceState.value.copy(
-            hasCompletedOnboarding = true,
-            isFirstLaunch = false
-        )
-        // Launch coroutine to persist changes
-        GlobalScope.launch {
-            markOnboardingCompleted()
-        }
-=======
+    }
+
+    /**
+     * Mark unified dashboard as seen
+     */
     fun markUnifiedDashboardSeen() {
         prefs.edit()
             .putBoolean(KEY_UNIFIED_DASHBOARD_SHOWN, true)
             .apply()
 
         _userExperienceState.value = getUserExperienceState()
->>>>>>> 072127f1
-    }
-
-    /**
-     * Mark app launch (no longer first launch)
-     */
-<<<<<<< HEAD
-    suspend fun markAppLaunched() {
-        context.dataStore.updateData { prefs ->
-            prefs.toBuilder()
-                .setFirstLaunch(false)
-                .build()
-        }
-        _userExperienceState.value = _userExperienceState.value.copy(isFirstLaunch = false)
-=======
+    }
+
+    /**
+     * Track discovered features for personalization
+     */
     fun markFeatureDiscovered(feature: String) {
         val currentFeatures = prefs.getStringSet(KEY_FEATURES_DISCOVERED, emptySet())?.toMutableSet() ?: mutableSetOf()
         currentFeatures.add(feature)
@@ -178,50 +84,25 @@
             .apply()
 
         _userExperienceState.value = getUserExperienceState()
->>>>>>> 072127f1
-    }
-
-    /**
-     * Mark unified dashboard as seen (suspend version)
-     */
-    suspend fun markUnifiedDashboardSeenSuspend() {
-        context.dataStore.updateData { prefs ->
-            prefs.toBuilder()
-                .setUnifiedDashboardShown(true)
-                .build()
-        }
-        _userExperienceState.value = _userExperienceState.value.copy(hasSeenUnifiedDashboard = true)
-    }
-
-    /**
-     * Add a discovered feature
-     */
-    suspend fun addDiscoveredFeature(feature: String) {
-        val currentFeatures = _userExperienceState.value.discoveredFeatures
-        if (!currentFeatures.contains(feature)) {
-            val newFeatures = currentFeatures + feature
-            context.dataStore.updateData { prefs ->
-                prefs.toBuilder()
-                    .clearFeaturesDiscovered()
-                    .addAllFeaturesDiscovered(newFeatures)
-                    .build()
-            }
-            _userExperienceState.value = _userExperienceState.value.copy(
-                discoveredFeatures = newFeatures
-            )
-        }
-    }
-
-    /**
-     * Update last seen app version
-     */
-<<<<<<< HEAD
-    suspend fun updateLastSeenAppVersion(version: String) {
-        context.dataStore.updateData { prefs ->
-            prefs.toBuilder()
-                .setAppVersionSeen(version)
-                .build()
-=======
+    }
+
+    /**
+     * Check if user should see onboarding
+     */
+    fun shouldShowOnboarding(): Boolean {
+        return !prefs.getBoolean(KEY_ONBOARDING_COMPLETED, false)
+    }
+
+    /**
+     * Check if this is a first launch
+     */
+    fun isFirstLaunch(): Boolean {
+        return prefs.getBoolean(KEY_FIRST_LAUNCH, true)
+    }
+
+    /**
+     * Get user's preferred starting screen
+     */
     fun getPreferredStartScreen(): String {
         val hasSeenUnified = prefs.getBoolean(KEY_UNIFIED_DASHBOARD_SHOWN, false)
         val hasCompletedOnboarding = prefs.getBoolean(KEY_ONBOARDING_COMPLETED, false)
@@ -230,70 +111,22 @@
             !hasCompletedOnboarding -> "onboarding"
             !hasSeenUnified -> "unified_dashboard"
             else -> "unified_dashboard" // Default to unified experience
->>>>>>> 072127f1
-        }
-        _userExperienceState.value = _userExperienceState.value.copy(lastSeenAppVersion = version)
-    }
-
-    /**
-     * Reset all user experience data
-     */
-    suspend fun reset() {
-        context.dataStore.updateData { prefs ->
-            prefs.toBuilder()
-                .setOnboardingCompleted(false)
-                .setFirstLaunch(true)
-                .setUnifiedDashboardShown(false)
-                .clearFeaturesDiscovered()
-                .setAppVersionSeen("1.0.0")
-                .build()
-        }
-        _userExperienceState.value = getUserExperienceState()
-    }
-<<<<<<< HEAD
-    
-    // Flow-based access for reactive UI
-    val isFirstLaunchFlow = context.dataStore.data.map { it.firstLaunch }
-    val hasCompletedOnboardingFlow = context.dataStore.data.map { it.onboardingCompleted }
-    val hasSeenUnifiedDashboardFlow = context.dataStore.data.map { it.unifiedDashboardShown }
-
-    /**
-     * Check if user should see onboarding (suspend version)
-     */
-    suspend fun shouldShowOnboardingSuspend(): Boolean {
-        val prefs = context.dataStore.data.first()
-        return !prefs.onboardingCompleted
-    }
-
-    /**
-     * Check if this is a first launch (suspend version)
-     */
-    suspend fun isFirstLaunchSuspend(): Boolean {
-        val prefs = context.dataStore.data.first()
-        return prefs.firstLaunch
-    }
-
-    /**
-     * Get user's preferred starting screen (suspend version)
-     */
-    suspend fun getPreferredStartScreenSuspend(): String {
-        val prefs = context.dataStore.data.first()
-        
-        return when {
-            !prefs.onboardingCompleted -> "onboarding"
-            !prefs.unifiedDashboardShown -> "unified_dashboard"
-            else -> "unified_dashboard" // Default to unified experience
-        }
-    }
-=======
->>>>>>> 072127f1
+        }
+    }
+
+    /**
+     * Reset all user experience data (for testing/debugging)
+     */
+    fun resetUserExperience() {
+        prefs.edit().clear().apply()
+        _userExperienceState.value = getUserExperienceState()
+    }
 
     /**
      * Get personalized recommendations based on discovered features
      */
-    suspend fun getPersonalizedRecommendations(): List<FeatureRecommendation> {
-        val prefs = context.dataStore.data.first()
-        val discoveredFeatures = prefs.featuresDiscoveredList.toSet()
+    fun getPersonalizedRecommendations(): List<FeatureRecommendation> {
+        val discoveredFeatures = prefs.getStringSet(KEY_FEATURES_DISCOVERED, emptySet()) ?: emptySet()
         val recommendations = mutableListOf<FeatureRecommendation>()
 
         // Recommend based on what user hasn't discovered yet
@@ -353,68 +186,6 @@
         }
 
         return recommendations.sortedByDescending { it.priority }
-    }
-
-    /**
-     * Mark unified dashboard as seen (non-suspend version for UI compatibility)
-     */
-    fun markUnifiedDashboardSeen() {
-        _userExperienceState.value = _userExperienceState.value.copy(hasSeenUnifiedDashboard = true)
-        GlobalScope.launch {
-            markUnifiedDashboardSeenSuspend()
-        }
-    }
-    
-    /**
-     * Track discovered features for personalization (non-suspend version)
-     */
-    fun markFeatureDiscovered(feature: String) {
-        val currentFeatures = _userExperienceState.value.discoveredFeatures
-        if (!currentFeatures.contains(feature)) {
-            val newFeatures = currentFeatures + feature
-            _userExperienceState.value = _userExperienceState.value.copy(
-                discoveredFeatures = newFeatures
-            )
-            GlobalScope.launch {
-                addDiscoveredFeature(feature)
-            }
-        }
-    }
-    
-    /**
-     * Check if user should see onboarding (non-suspend version)
-     */
-    fun shouldShowOnboarding(): Boolean {
-        return !_userExperienceState.value.hasCompletedOnboarding
-    }
-    
-    /**
-     * Check if this is a first launch (non-suspend version)
-     */
-    fun isFirstLaunch(): Boolean {
-        return _userExperienceState.value.isFirstLaunch
-    }
-    
-    /**
-     * Get user's preferred starting screen (non-suspend version)
-     */
-    fun getPreferredStartScreen(): String {
-        val state = _userExperienceState.value
-        return when {
-            !state.hasCompletedOnboarding -> "onboarding"
-            !state.hasSeenUnifiedDashboard -> "unified_dashboard"
-            else -> "unified_dashboard" // Default to unified experience
-        }
-    }
-    
-    /**
-     * Reset all user experience data (non-suspend version)
-     */
-    fun resetUserExperience() {
-        _userExperienceState.value = getUserExperienceState()
-        GlobalScope.launch {
-            reset()
-        }
     }
 }
 
