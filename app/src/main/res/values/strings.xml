<resources>
    <string name="app_name">FitApp</string>
    
<<<<<<< HEAD
    <!-- Navigation and Menu -->
    <string name="menu_content_description">Menü</string>
    <string name="more_options_content_description">Mehr Optionen</string>
    <string name="navigation_dashboard">🏠 Dashboard</string>
    <string name="navigation_training">🎯 Training &amp; Pläne</string>
    <string name="navigation_nutrition">🍽️ Ernährung &amp; Rezepte</string>
    <string name="navigation_progress">📊 Fortschritt &amp; Analytics</string>
    <string name="navigation_quick_actions">⚡ Schnellaktionen</string>
    <string name="navigation_settings">⚙️ Einstellungen</string>
    
    <!-- Screen Titles -->
    <string name="title_dashboard">Dashboard</string>
    <string name="title_training_plans">Training &amp; Pläne</string>
    <string name="title_nutrition_recipes">Ernährung &amp; Rezepte</string>
    <string name="title_progress_analytics">Fortschritt &amp; Analytics</string>
    <string name="title_quick_actions">Schnellaktionen</string>
    <string name="title_feedback">Feedback senden</string>
    <string name="title_recipe_generation">KI Rezept Generator</string>
    <string name="title_ai_personal_trainer">KI Personal Trainer</string>
    <string name="title_hiit_builder">HIIT Builder</string>
    
    <!-- Quick Actions -->
    <string name="quick_actions_title">Schnelle Aktionen</string>
    <string name="quick_actions_subtitle">Schneller Zugriff auf alle Hauptfunktionen</string>
    <string name="quick_actions_training">Training</string>
    <string name="quick_actions_nutrition">Ernährung</string>
    <string name="quick_actions_health">Gesundheit</string>
    <string name="quick_actions_tools">Werkzeuge</string>
    
    <!-- Feedback -->
    <string name="feedback_title">Feedback senden</string>
    <string name="feedback_subtitle">Ihr Feedback ist wichtig</string>
    <string name="feedback_send">Feedback senden</string>
    <string name="feedback_type_bug">Bug Report</string>
    <string name="feedback_type_feature">Feature Request</string>
    <string name="feedback_type_general">Allgemeines Feedback</string>
    
    <!-- AI Personal Trainer -->
    <string name="ai_trainer_generate_workout">Workout generieren</string>
    <string name="ai_trainer_nutrition_advice">Ernährungsberatung</string>
    <string name="ai_trainer_analyze_progress">Fortschritt analysieren</string>
    
    <!-- Content Descriptions for Accessibility -->
    <string name="cd_navigation_menu">Navigation Menü öffnen</string>
    <string name="cd_back_button">Zurück</string>
    <string name="cd_close_button">Schließen</string>
    <string name="cd_search_icon">Suchen</string>
    <string name="cd_settings_icon">Einstellungen</string>
    <string name="cd_help_icon">Hilfe</string>
    <string name="cd_feedback_icon">Feedback</string>
    <string name="cd_quick_actions_icon">Schnellaktionen</string>
    <string name="cd_training_icon">Training</string>
    <string name="cd_nutrition_icon">Ernährung</string>
    <string name="cd_health_icon">Gesundheit</string>
    <string name="cd_analytics_icon">Analytics</string>
    <string name="cd_ai_icon">KI Assistent</string>
    
    <!-- Overflow Menu Items -->
    <string name="menu_settings">Einstellungen</string>
    <string name="menu_health_connect">Health Connect</string>
    <string name="menu_help_support">Hilfe &amp; Support</string>
    <string name="menu_feedback">Feedback senden</string>
    <string name="menu_about_app">Über die App</string>
    
    <!-- Common Actions -->
    <string name="action_back">Zurück</string>
    <string name="action_close">Schließen</string>
    <string name="action_save">Speichern</string>
    <string name="action_cancel">Abbrechen</string>
    <string name="action_submit">Senden</string>
    <string name="action_edit">Bearbeiten</string>
    <string name="action_delete">Löschen</string>
    
    <!-- Deep Link Error Messages -->
    <string name="deep_link_error_title">Navigation Fehler</string>
    <string name="deep_link_error_message">Die angeforderte Seite konnte nicht gefunden werden.</string>
    <string name="deep_link_error_action">Zur Startseite</string>
=======
    <!-- Navigation and Common UI -->
    <string name="menu">Menü</string>
    <string name="dashboard">Dashboard</string>
    <string name="back">Zurück</string>
    <string name="settings">Einstellungen</string>
    <string name="help_support">Hilfe &amp; Support</string>
    <string name="about_app">Über die App</string>
    <string name="more_options">Mehr Optionen</string>
    
    <!-- AI Personal Trainer -->
    <string name="ai_personal_trainer">AI Personal Trainer</string>
    <string name="generate_workout">Workout generieren</string>
    <string name="nutrition_advice">Ernährungsberatung</string>
    <string name="analyze_progress">Fortschritt analysieren</string>
    <string name="start_workout">Workout starten</string>
    <string name="view_full_plan">Vollständigen Plan anzeigen</string>
    <string name="quick_actions">Schnellaktionen</string>
    <string name="workout">Workout</string>
    <string name="nutrition">Ernährung</string>
    <string name="analysis">Analyse</string>
    
    <!-- Training and Plans -->
    <string name="training_plans">Training &amp; Pläne</string>
    <string name="hiit_builder">HIIT Builder</string>
    <string name="ai_trainer">KI Trainer</string>
    
    <!-- Nutrition and Recipes -->
    <string name="nutrition_recipes">Ernährung &amp; Rezepte</string>
    <string name="all_recipes">Alle Rezepte</string>
    <string name="shopping_list">Einkaufsliste</string>
    <string name="search_food">Lebensmittel suchen</string>
    
    <!-- Progress and Analytics -->
    <string name="progress_analytics">Fortschritt &amp; Analytics</string>
    <string name="enhanced_analytics">Erweiterte Analytics</string>
    
    <!-- Health Connect -->
    <string name="health_connect">Health Connect</string>
    
    <!-- Content Descriptions for Accessibility -->
    <string name="icon_ai_trainer">KI Trainer Symbol</string>
    <string name="icon_fitness_center">Fitness Center Symbol</string>
    <string name="icon_restaurant">Restaurant Symbol</string>
    <string name="icon_analytics">Analytics Symbol</string>
    <string name="icon_dashboard">Dashboard Symbol</string>
    <string name="icon_insights">Insights Symbol</string>
    <string name="icon_health_safety">Gesundheit und Sicherheit Symbol</string>
    <string name="icon_timer">Timer Symbol</string>
    <string name="icon_psychology">Psychologie Symbol</string>
    <string name="icon_shopping_cart">Einkaufswagen Symbol</string>
>>>>>>> 91805edb
</resources><|MERGE_RESOLUTION|>--- conflicted
+++ resolved
@@ -1,7 +1,6 @@
 <resources>
     <string name="app_name">FitApp</string>
     
-<<<<<<< HEAD
     <!-- Navigation and Menu -->
     <string name="menu_content_description">Menü</string>
     <string name="more_options_content_description">Mehr Optionen</string>
@@ -79,7 +78,7 @@
     <string name="deep_link_error_title">Navigation Fehler</string>
     <string name="deep_link_error_message">Die angeforderte Seite konnte nicht gefunden werden.</string>
     <string name="deep_link_error_action">Zur Startseite</string>
-=======
+
     <!-- Navigation and Common UI -->
     <string name="menu">Menü</string>
     <string name="dashboard">Dashboard</string>
@@ -130,5 +129,4 @@
     <string name="icon_timer">Timer Symbol</string>
     <string name="icon_psychology">Psychologie Symbol</string>
     <string name="icon_shopping_cart">Einkaufswagen Symbol</string>
->>>>>>> 91805edb
 </resources>