--- conflicted
+++ resolved
@@ -2,39 +2,48 @@
 kotlin = "2.0.20"
 agp = "8.12.1"
 serialization = "1.7.3"
+
+# Compose
 compose-bom = "2024.10.01"
-compose-compiler = "1.5.14"
+compose-compiler = "1.6.11" # kompatibel zu Kotlin 2.0.20
+
+# AndroidX / Core
 navigation = "2.8.2"
 activity = "1.9.2"
 lifecycle = "2.8.6"
 coroutines = "1.9.0"
 room = "2.6.1"
-okhttp = "4.12.0"
-coil = "2.7.0"
 work = "2.9.1"
 appcompat = "1.7.0"
 desugar = "2.0.4"
-ksp = "2.0.20-1.0.25"
 
-# New Infrastructure Dependencies
+# Networking / JSON
+okhttp = "4.12.0"
 retrofit = "2.9.0"
 moshi = "1.15.0"
+
+# Media / Imaging
+coil = "2.7.0"
+
+# Camera / ML
 camerax = "1.3.1"
 mlkit-barcode = "17.2.0"
+
+# Health
 health-connect = "1.1.0-alpha07"
 
-<<<<<<< HEAD
-# TensorFlow Lite for Advanced ML
+# TensorFlow Lite
 tensorflow-lite = "2.14.0"
 tensorflow-lite-support = "0.4.4"
 
-=======
->>>>>>> 3d492737
-# Wear OS Dependencies
+# Wear OS
 wear-compose = "1.4.0"
 wear-complications = "1.2.0"
 play-services-wearable = "18.1.0"
 horologist = "0.6.12"
+
+# KSP
+ksp = "2.0.20-1.0.25"
 
 # Testing
 junit = "4.13.2"
@@ -43,11 +52,12 @@
 android-test-core = "1.6.1"
 
 [libraries]
+# Kotlin / Serialization / Coroutines
 kotlin-stdlib = { module = "org.jetbrains.kotlin:kotlin-stdlib", version.ref = "kotlin" }
 kotlinx-serialization-json = { module = "org.jetbrains.kotlinx:kotlinx-serialization-json", version.ref = "serialization" }
 kotlinx-coroutines-android = { module = "org.jetbrains.kotlinx:kotlinx-coroutines-android", version.ref = "coroutines" }
 
-# Compose BOM and core
+# Compose BOM und Kern
 compose-bom = { module = "androidx.compose:compose-bom", version.ref = "compose-bom" }
 compose-ui = { module = "androidx.compose.ui:ui" }
 compose-material3 = { module = "androidx.compose.material3:material3" }
@@ -65,13 +75,17 @@
 # Lifecycle
 lifecycle-runtime-ktx = { module = "androidx.lifecycle:lifecycle-runtime-ktx", version.ref = "lifecycle" }
 
+# AppCompat
+appcompat = { module = "androidx.appcompat:appcompat", version.ref = "appcompat" }
+
 # Room
 room-runtime = { module = "androidx.room:room-runtime", version.ref = "room" }
 room-ktx = { module = "androidx.room:room-ktx", version.ref = "room" }
 room-paging = { module = "androidx.room:room-paging", version.ref = "room" }
 room-compiler = { module = "androidx.room:room-compiler", version.ref = "room" }
+room-testing = { module = "androidx.room:room-testing", version.ref = "room" }
 
-# Networking
+# Networking & JSON
 okhttp = { module = "com.squareup.okhttp3:okhttp", version.ref = "okhttp" }
 retrofit = { module = "com.squareup.retrofit2:retrofit", version.ref = "retrofit" }
 retrofit-converter-moshi = { module = "com.squareup.retrofit2:converter-moshi", version.ref = "retrofit" }
@@ -79,6 +93,9 @@
 moshi = { module = "com.squareup.moshi:moshi", version.ref = "moshi" }
 moshi-kotlin = { module = "com.squareup.moshi:moshi-kotlin", version.ref = "moshi" }
 moshi-codegen = { module = "com.squareup.moshi:moshi-kotlin-codegen", version.ref = "moshi" }
+
+# Coil
+coil-compose = { module = "io.coil-kt:coil-compose", version.ref = "coil" }
 
 # CameraX
 camerax-core = { module = "androidx.camera:camera-core", version.ref = "camerax" }
@@ -97,41 +114,25 @@
 health-connect-client = { module = "androidx.health.connect:connect-client", version.ref = "health-connect" }
 
 # Wear OS
-wear-compose-material = { module = "androidx.wear.compose:compose-material", version.ref = "wear-compose" }
-wear-compose-foundation = { module = "androidx.wear.compose:compose-foundation", version.ref = "wear-compose" }
-wear-compose-navigation = { module = "androidx.wear.compose:compose-navigation", version.ref = "wear-compose" }
+wear-compose = { module = "androidx.wear.compose:compose-material", version.ref = "wear-compose" }
+wear-complications = { module = "androidx.wear:wear-complications-data", version.ref = "wear-complications" }
 play-services-wearable = { module = "com.google.android.gms:play-services-wearable", version.ref = "play-services-wearable" }
-horologist-compose-layout = { module = "com.google.android.horologist:horologist-compose-layout", version.ref = "horologist" }
-horologist-compose-material = { module = "com.google.android.horologist:horologist-compose-material", version.ref = "horologist" }
-
-# Image loading
-coil-compose = { module = "io.coil-kt:coil-compose", version.ref = "coil" }
+horologist = { module = "com.google.android.horologist:horologist-compose-tools", version.ref = "horologist" }
 
 # WorkManager
 work-runtime-ktx = { module = "androidx.work:work-runtime-ktx", version.ref = "work" }
 
-# Other
-appcompat = { module = "androidx.appcompat:appcompat", version.ref = "appcompat" }
+# Desugaring
 desugar-jdk-libs = { module = "com.android.tools:desugar_jdk_libs", version.ref = "desugar" }
-
-# Wear OS
-wear-compose-material = { module = "androidx.wear.compose:compose-material", version.ref = "wear-compose" }
-wear-compose-foundation = { module = "androidx.wear.compose:compose-foundation", version.ref = "wear-compose" }
-wear-compose-navigation = { module = "androidx.wear.compose:compose-navigation", version.ref = "wear-compose" }
-play-services-wearable = { module = "com.google.android.gms:play-services-wearable", version.ref = "play-services-wearable" }
-horologist-compose-layout = { module = "com.google.android.horologist:horologist-compose-layout", version.ref = "horologist" }
-horologist-compose-material = { module = "com.google.android.horologist:horologist-compose-material", version.ref = "horologist" }
 
 # Testing
 junit = { module = "junit:junit", version.ref = "junit" }
 android-test-junit = { module = "androidx.test.ext:junit", version.ref = "android-test-junit" }
 espresso-core = { module = "androidx.test.espresso:espresso-core", version.ref = "espresso" }
-room-testing = { module = "androidx.room:room-testing", version.ref = "room" }
 android-test-core = { module = "androidx.test:core", version.ref = "android-test-core" }
 
 [plugins]
 android-application = { id = "com.android.application", version.ref = "agp" }
-android-library = { id = "com.android.library", version.ref = "agp" }
 kotlin-android = { id = "org.jetbrains.kotlin.android", version.ref = "kotlin" }
 kotlin-serialization = { id = "org.jetbrains.kotlin.plugin.serialization", version.ref = "kotlin" }
 kotlin-compose = { id = "org.jetbrains.kotlin.plugin.compose", version.ref = "kotlin" }
